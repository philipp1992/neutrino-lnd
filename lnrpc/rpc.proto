--- conflicted
+++ resolved
@@ -1849,18 +1849,16 @@
     */
     uint32 remote_max_htlcs = 16;
 
-<<<<<<< HEAD
+    /*
+    Max local csv is the maximum csv delay we will allow for our own commitment
+    transaction.
+    */
+    uint32 max_local_csv = 17;
+
     /**
     Whether tx fees should be subtracted from channel balance.
     */
-    bool subtract_fees = 17;
-=======
-    /*
-    Max local csv is the maximum csv delay we will allow for our own commitment
-    transaction.
-    */
-    uint32 max_local_csv = 17;
->>>>>>> 786568fa
+    bool subtract_fees = 18;
 }
 message OpenStatusUpdate {
     oneof update {

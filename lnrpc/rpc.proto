syntax = "proto3";

import "google/api/annotations.proto";

package lnrpc;

option go_package = "github.com/lightningnetwork/lnd/lnrpc";

/**
 * Comments in this file will be directly parsed into the API
 * Documentation as descriptions of the associated method, message, or field.
 * These descriptions should go right above the definition of the object, and
 * can be in either block or /// comment format. 
 * 
 * One edge case exists where a // comment followed by a /// comment in the
 * next line will cause the description not to show up in the documentation. In
 * that instance, simply separate the two comments with a blank line.
 * 
 * An RPC method can be matched to an lncli command by placing a line in the
 * beginning of the description in exactly the following format:
 * lncli: `methodname`
 * 
 * Failure to specify the exact name of the command will cause documentation
 * generation to fail.
 * 
 * More information on how exactly the gRPC documentation is generated from
 * this proto file can be found here:
 * https://github.com/lightninglabs/lightning-api
 */

// The WalletUnlocker service is used to set up a wallet password for
// lnd at first startup, and unlock a previously set up wallet.
service WalletUnlocker {
    /**
    GenSeed is the first method that should be used to instantiate a new lnd
    instance. This method allows a caller to generate a new aezeed cipher seed
    given an optional passphrase. If provided, the passphrase will be necessary
    to decrypt the cipherseed to expose the internal wallet seed.

    Once the cipherseed is obtained and verified by the user, the InitWallet
    method should be used to commit the newly generated seed, and create the
    wallet.
    */
    rpc GenSeed(GenSeedRequest) returns (GenSeedResponse) {
        option (google.api.http) = {
            get: "/v1/genseed"
        };
    }

    /** 
    InitWallet is used when lnd is starting up for the first time to fully
    initialize the daemon and its internal wallet. At the very least a wallet
    password must be provided. This will be used to encrypt sensitive material
    on disk.

    In the case of a recovery scenario, the user can also specify their aezeed
    mnemonic and passphrase. If set, then the daemon will use this prior state
    to initialize its internal wallet.

    Alternatively, this can be used along with the GenSeed RPC to obtain a
    seed, then present it to the user. Once it has been verified by the user,
    the seed can be fed into this RPC in order to commit the new wallet.
    */
    rpc InitWallet(InitWalletRequest) returns (InitWalletResponse) {
        option (google.api.http) = {
            post: "/v1/initwallet"
            body: "*"
        };
    }

    /** lncli: `unlock`
    UnlockWallet is used at startup of lnd to provide a password to unlock
    the wallet database.
    */
    rpc UnlockWallet(UnlockWalletRequest) returns (UnlockWalletResponse) {
        option (google.api.http) = {
            post: "/v1/unlockwallet"
            body: "*"
        };
    }

    /** lncli: `changepassword`
    ChangePassword changes the password of the encrypted wallet. This will
    automatically unlock the wallet database if successful.
    */
    rpc ChangePassword (ChangePasswordRequest) returns (ChangePasswordResponse) {
        option (google.api.http) = {
            post: "/v1/changepassword"
            body: "*"
        };
    }
}

message GenSeedRequest {
    /**
    aezeed_passphrase is an optional user provided passphrase that will be used
    to encrypt the generated aezeed cipher seed. When using REST, this field
    must be encoded as base64.
    */
    bytes aezeed_passphrase = 1;

    /**
    seed_entropy is an optional 16-bytes generated via CSPRNG. If not
    specified, then a fresh set of randomness will be used to create the seed.
    When using REST, this field must be encoded as base64.
    */
    bytes seed_entropy = 2;
}
message GenSeedResponse {
    /**
    cipher_seed_mnemonic is a 24-word mnemonic that encodes a prior aezeed
    cipher seed obtained by the user. This field is optional, as if not
    provided, then the daemon will generate a new cipher seed for the user.
    Otherwise, then the daemon will attempt to recover the wallet state linked
    to this cipher seed.
    */
    repeated string cipher_seed_mnemonic = 1;

    /**
    enciphered_seed are the raw aezeed cipher seed bytes. This is the raw
    cipher text before run through our mnemonic encoding scheme.
    */
    bytes enciphered_seed = 2;
}

message InitWalletRequest {
    /**
    wallet_password is the passphrase that should be used to encrypt the
    wallet. This MUST be at least 8 chars in length. After creation, this
    password is required to unlock the daemon. When using REST, this field
    must be encoded as base64.
    */
    bytes wallet_password = 1;

    /**
    cipher_seed_mnemonic is a 24-word mnemonic that encodes a prior aezeed
    cipher seed obtained by the user. This may have been generated by the
    GenSeed method, or be an existing seed.
    */
    repeated string cipher_seed_mnemonic = 2;

    /**
    aezeed_passphrase is an optional user provided passphrase that will be used
    to encrypt the generated aezeed cipher seed. When using REST, this field
    must be encoded as base64.
    */
    bytes aezeed_passphrase = 3;

    /**
    recovery_window is an optional argument specifying the address lookahead
    when restoring a wallet seed. The recovery window applies to each
    individual branch of the BIP44 derivation paths. Supplying a recovery
    window of zero indicates that no addresses should be recovered, such after
    the first initialization of the wallet.
    */
    int32 recovery_window = 4;

    /**
    channel_backups is an optional argument that allows clients to recover the
    settled funds within a set of channels. This should be populated if the
    user was unable to close out all channels and sweep funds before partial or
    total data loss occurred. If specified, then after on-chain recovery of
    funds, lnd begin to carry out the data loss recovery protocol in order to
    recover the funds in each channel from a remote force closed transaction.
    */
    ChanBackupSnapshot channel_backups = 5;
}
message InitWalletResponse {
}

message UnlockWalletRequest {
    /**
    wallet_password should be the current valid passphrase for the daemon. This
    will be required to decrypt on-disk material that the daemon requires to
    function properly. When using REST, this field must be encoded as base64.
    */
    bytes wallet_password = 1;

    /**
    recovery_window is an optional argument specifying the address lookahead
    when restoring a wallet seed. The recovery window applies to each
    individual branch of the BIP44 derivation paths. Supplying a recovery
    window of zero indicates that no addresses should be recovered, such after
    the first initialization of the wallet.
    */
    int32 recovery_window = 2;

    /**
    channel_backups is an optional argument that allows clients to recover the
    settled funds within a set of channels. This should be populated if the
    user was unable to close out all channels and sweep funds before partial or
    total data loss occurred. If specified, then after on-chain recovery of
    funds, lnd begin to carry out the data loss recovery protocol in order to
    recover the funds in each channel from a remote force closed transaction.
    */
    ChanBackupSnapshot channel_backups = 3;
}
message UnlockWalletResponse {}

message ChangePasswordRequest {
    /**
    current_password should be the current valid passphrase used to unlock the
    daemon. When using REST, this field must be encoded as base64.
    */
    bytes current_password = 1;

    /**
    new_password should be the new passphrase that will be needed to unlock the
    daemon. When using REST, this field must be encoded as base64.
    */
    bytes new_password = 2;
}
message ChangePasswordResponse {}

service Lightning {
    /** lncli: `walletbalance`
    WalletBalance returns total unspent outputs(confirmed and unconfirmed), all
    confirmed unspent outputs and all unconfirmed unspent outputs under control
    of the wallet.
    */
    rpc WalletBalance (WalletBalanceRequest) returns (WalletBalanceResponse) {
        option (google.api.http) = {
            get: "/v1/balance/blockchain"
        };
    }

    /** lncli: `channelbalance`
    ChannelBalance returns the total funds available across all open channels
    in satoshis.
    */
    rpc ChannelBalance (ChannelBalanceRequest) returns (ChannelBalanceResponse) {
        option (google.api.http) = {
            get: "/v1/balance/channels"
        };
    }

    /** lncli: `listchaintxns`
    GetTransactions returns a list describing all the known transactions
    relevant to the wallet.
    */
    rpc GetTransactions (GetTransactionsRequest) returns (TransactionDetails) {
        option (google.api.http) = {
            get: "/v1/transactions"
        };
    }

    /** lncli: `estimatefee`
    EstimateFee asks the chain backend to estimate the fee rate and total fees
    for a transaction that pays to multiple specified outputs.
    */
    rpc EstimateFee (EstimateFeeRequest) returns (EstimateFeeResponse) {
        option (google.api.http) = {
            get: "/v1/transactions/fee"
        };
    }

    /** lncli: `sendcoins`
    SendCoins executes a request to send coins to a particular address. Unlike
    SendMany, this RPC call only allows creating a single output at a time. If
    neither target_conf, or sat_per_byte are set, then the internal wallet will
    consult its fee model to determine a fee for the default confirmation
    target.
    */
    rpc SendCoins (SendCoinsRequest) returns (SendCoinsResponse) {
        option (google.api.http) = {
            post: "/v1/transactions"
            body: "*"
        };
    }

    /** lncli: `listunspent`
    ListUnspent returns a list of all utxos spendable by the wallet with a
	number of confirmations between the specified minimum and maximum.
    */
    rpc ListUnspent (ListUnspentRequest) returns (ListUnspentResponse) {
        option (google.api.http) = {
            get: "/v1/utxos"
        };
    }

    /**
    SubscribeTransactions creates a uni-directional stream from the server to
    the client in which any newly discovered transactions relevant to the
    wallet are sent over.
    */
    rpc SubscribeTransactions (GetTransactionsRequest) returns (stream Transaction);

    /** lncli: `sendmany`
    SendMany handles a request for a transaction that creates multiple specified
    outputs in parallel. If neither target_conf, or sat_per_byte are set, then
    the internal wallet will consult its fee model to determine a fee for the
    default confirmation target.
    */
    rpc SendMany (SendManyRequest) returns (SendManyResponse);

    /** lncli: `newaddress`
    NewAddress creates a new address under control of the local wallet.
    */
    rpc NewAddress (NewAddressRequest) returns (NewAddressResponse) {
        option (google.api.http) = {
            get: "/v1/newaddress"
        };
    }

    /** lncli: `signmessage`
    SignMessage signs a message with this node's private key. The returned
    signature string is `zbase32` encoded and pubkey recoverable, meaning that
    only the message digest and signature are needed for verification.
    */
    rpc SignMessage (SignMessageRequest) returns (SignMessageResponse) {
        option (google.api.http) = {
            post: "/v1/signmessage"
            body: "*"
        };
    }

    /** lncli: `verifymessage`
    VerifyMessage verifies a signature over a msg. The signature must be
    zbase32 encoded and signed by an active node in the resident node's
    channel database. In addition to returning the validity of the signature,
    VerifyMessage also returns the recovered pubkey from the signature.
    */
    rpc VerifyMessage (VerifyMessageRequest) returns (VerifyMessageResponse) {
        option (google.api.http) = {
            post: "/v1/verifymessage"
            body: "*"
        };
    }

    /** lncli: `connect`
    ConnectPeer attempts to establish a connection to a remote peer. This is at
    the networking level, and is used for communication between nodes. This is
    distinct from establishing a channel with a peer.
    */
    rpc ConnectPeer (ConnectPeerRequest) returns (ConnectPeerResponse) {
        option (google.api.http) = {
            post: "/v1/peers"
            body: "*"
        };
    }

    /** lncli: `disconnect`
    DisconnectPeer attempts to disconnect one peer from another identified by a
    given pubKey. In the case that we currently have a pending or active channel
    with the target peer, then this action will be not be allowed.
    */
    rpc DisconnectPeer (DisconnectPeerRequest) returns (DisconnectPeerResponse) {
        option (google.api.http) = {
            delete: "/v1/peers/{pub_key}"
        };
    }

    /** lncli: `listpeers`
    ListPeers returns a verbose listing of all currently active peers.
    */
    rpc ListPeers (ListPeersRequest) returns (ListPeersResponse) {
        option (google.api.http) = {
            get: "/v1/peers"
        };
    }

    /** lncli: `getinfo`
    GetInfo returns general information concerning the lightning node including
    it's identity pubkey, alias, the chains it is connected to, and information
    concerning the number of open+pending channels.
    */
    rpc GetInfo (GetInfoRequest) returns (GetInfoResponse) {
        option (google.api.http) = {
            get: "/v1/getinfo"
        };
    }

    // TODO(roasbeef): merge with below with bool?
    /** lncli: `pendingchannels`
    PendingChannels returns a list of all the channels that are currently
    considered "pending". A channel is pending if it has finished the funding
    workflow and is waiting for confirmations for the funding txn, or is in the
    process of closure, either initiated cooperatively or non-cooperatively.
    */
    rpc PendingChannels (PendingChannelsRequest) returns (PendingChannelsResponse) {
        option (google.api.http) = {
           get: "/v1/channels/pending"
        };
    }

    /** lncli: `listchannels`
    ListChannels returns a description of all the open channels that this node
    is a participant in.
    */
    rpc ListChannels (ListChannelsRequest) returns (ListChannelsResponse) {
        option (google.api.http) = {
            get: "/v1/channels"
        };
    }

    /**
    SubscribeChannelEvents creates a uni-directional stream from the server to
    the client in which any updates relevant to the state of the channels are
    sent over. Events include new active channels, inactive channels, and closed
    channels.
    */
    rpc SubscribeChannelEvents (ChannelEventSubscription) returns (stream ChannelEventUpdate);

    /** lncli: `closedchannels`
    ClosedChannels returns a description of all the closed channels that
    this node was a participant in.
    */
    rpc ClosedChannels (ClosedChannelsRequest) returns (ClosedChannelsResponse) {
        option (google.api.http) = {
            get: "/v1/channels/closed"
        };
    }


    /**
    OpenChannelSync is a synchronous version of the OpenChannel RPC call. This
    call is meant to be consumed by clients to the REST proxy. As with all
    other sync calls, all byte slices are intended to be populated as hex
    encoded strings.
    */
    rpc OpenChannelSync (OpenChannelRequest) returns (ChannelPoint) {
        option (google.api.http) = {
            post: "/v1/channels"
            body: "*"
        };
    }

    /** lncli: `openchannel`
    OpenChannel attempts to open a singly funded channel specified in the
    request to a remote peer. Users are able to specify a target number of
    blocks that the funding transaction should be confirmed in, or a manual fee
    rate to us for the funding transaction. If neither are specified, then a
    lax block confirmation target is used.
    */
    rpc OpenChannel (OpenChannelRequest) returns (stream OpenStatusUpdate);

    /**
    ChannelAcceptor dispatches a bi-directional streaming RPC in which
    OpenChannel requests are sent to the client and the client responds with
    a boolean that tells LND whether or not to accept the channel. This allows
    node operators to specify their own criteria for accepting inbound channels
    through a single persistent connection.
    */
    rpc ChannelAcceptor (stream ChannelAcceptResponse) returns (stream ChannelAcceptRequest);

    /** lncli: `closechannel`
    CloseChannel attempts to close an active channel identified by its channel
    outpoint (ChannelPoint). The actions of this method can additionally be
    augmented to attempt a force close after a timeout period in the case of an
    inactive peer. If a non-force close (cooperative closure) is requested,
    then the user can specify either a target number of blocks until the
    closure transaction is confirmed, or a manual fee rate. If neither are
    specified, then a default lax, block confirmation target is used.
    */
    rpc CloseChannel (CloseChannelRequest) returns (stream CloseStatusUpdate) {
        option (google.api.http) = {
            delete: "/v1/channels/{channel_point.funding_txid_str}/{channel_point.output_index}"
        };
    }

    /** lncli: `abandonchannel`
    AbandonChannel removes all channel state from the database except for a
    close summary. This method can be used to get rid of permanently unusable
    channels due to bugs fixed in newer versions of lnd. Only available
    when in debug builds of lnd.
    */
    rpc AbandonChannel (AbandonChannelRequest) returns (AbandonChannelResponse) {
        option (google.api.http) = {
            delete: "/v1/channels/abandon/{channel_point.funding_txid_str}/{channel_point.output_index}"
        };
    }


    /** lncli: `sendpayment`
    SendPayment dispatches a bi-directional streaming RPC for sending payments
    through the Lightning Network. A single RPC invocation creates a persistent
    bi-directional stream allowing clients to rapidly send payments through the
    Lightning Network with a single persistent connection.
    */
    rpc SendPayment (stream SendRequest) returns (stream SendResponse);

    /**
    SendPaymentSync is the synchronous non-streaming version of SendPayment.
    This RPC is intended to be consumed by clients of the REST proxy.
    Additionally, this RPC expects the destination's public key and the payment
    hash (if any) to be encoded as hex strings.
    */
    rpc SendPaymentSync (SendRequest) returns (SendResponse) {
        option (google.api.http) = {
            post: "/v1/channels/transactions"
            body: "*"
        };
    }

    /** lncli: `sendtoroute`
    SendToRoute is a bi-directional streaming RPC for sending payment through
    the Lightning Network. This method differs from SendPayment in that it
    allows users to specify a full route manually. This can be used for things
    like rebalancing, and atomic swaps.
    */
    rpc SendToRoute(stream SendToRouteRequest) returns (stream SendResponse);

    /**
    SendToRouteSync is a synchronous version of SendToRoute. It Will block
    until the payment either fails or succeeds.
    */
    rpc SendToRouteSync (SendToRouteRequest) returns (SendResponse) {
        option (google.api.http) = {
            post: "/v1/channels/transactions/route"
            body: "*"
        };
    }

    /** lncli: `addinvoice`
    AddInvoice attempts to add a new invoice to the invoice database. Any
    duplicated invoices are rejected, therefore all invoices *must* have a
    unique payment preimage.
    */
    rpc AddInvoice (Invoice) returns (AddInvoiceResponse) {
        option (google.api.http) = {
            post: "/v1/invoices"
            body: "*"
        };
    }

    /** lncli: `listinvoices`
    ListInvoices returns a list of all the invoices currently stored within the
    database. Any active debug invoices are ignored. It has full support for
    paginated responses, allowing users to query for specific invoices through
    their add_index. This can be done by using either the first_index_offset or
    last_index_offset fields included in the response as the index_offset of the
    next request. By default, the first 100 invoices created will be returned.
    Backwards pagination is also supported through the Reversed flag.
    */
    rpc ListInvoices (ListInvoiceRequest) returns (ListInvoiceResponse) {
        option (google.api.http) = {
            get: "/v1/invoices"
        };
    }

    /** lncli: `lookupinvoice`
    LookupInvoice attempts to look up an invoice according to its payment hash.
    The passed payment hash *must* be exactly 32 bytes, if not, an error is
    returned.
    */
    rpc LookupInvoice (PaymentHash) returns (Invoice) {
        option (google.api.http) = {
            get: "/v1/invoice/{r_hash_str}"
        };
    }

    /**
    SubscribeInvoices returns a uni-directional stream (server -> client) for
    notifying the client of newly added/settled invoices. The caller can
    optionally specify the add_index and/or the settle_index. If the add_index
    is specified, then we'll first start by sending add invoice events for all
    invoices with an add_index greater than the specified value. If the
    settle_index is specified, the next, we'll send out all settle events for
    invoices with a settle_index greater than the specified value. One or both
    of these fields can be set. If no fields are set, then we'll only send out
    the latest add/settle events.
    */
    rpc SubscribeInvoices (InvoiceSubscription) returns (stream Invoice) {
        option (google.api.http) = {
            get: "/v1/invoices/subscribe"
        };
    }

    /** lncli: `decodepayreq`
    DecodePayReq takes an encoded payment request string and attempts to decode
    it, returning a full description of the conditions encoded within the
    payment request.
    */
    rpc DecodePayReq (PayReqString) returns (PayReq) {
        option (google.api.http) = {
            get: "/v1/payreq/{pay_req}"
        };
    }

    /** lncli: `listpayments`
    ListPayments returns a list of all outgoing payments.
    */
    rpc ListPayments (ListPaymentsRequest) returns (ListPaymentsResponse) {
        option (google.api.http) = {
            get: "/v1/payments"
        };
    };

    /**
    DeleteAllPayments deletes all outgoing payments from DB.
    */
    rpc DeleteAllPayments (DeleteAllPaymentsRequest) returns (DeleteAllPaymentsResponse) {
        option (google.api.http) = {
            delete: "/v1/payments"
        };
    };

    /** lncli: `describegraph`
    DescribeGraph returns a description of the latest graph state from the
    point of view of the node. The graph information is partitioned into two
    components: all the nodes/vertexes, and all the edges that connect the
    vertexes themselves. As this is a directed graph, the edges also contain
    the node directional specific routing policy which includes: the time lock
    delta, fee information, etc.
    */
    rpc DescribeGraph (ChannelGraphRequest) returns (ChannelGraph) {
        option (google.api.http) = {
            get: "/v1/graph"
        };
    }

    /** lncli: `getchaninfo`
    GetChanInfo returns the latest authenticated network announcement for the
    given channel identified by its channel ID: an 8-byte integer which
    uniquely identifies the location of transaction's funding output within the
    blockchain.
    */
    rpc GetChanInfo (ChanInfoRequest) returns (ChannelEdge) {
        option (google.api.http) = {
            get: "/v1/graph/edge/{chan_id}"
        };
    }

    /** lncli: `getnodeinfo`
    GetNodeInfo returns the latest advertised, aggregated, and authenticated
    channel information for the specified node identified by its public key.
    */
    rpc GetNodeInfo (NodeInfoRequest) returns (NodeInfo) {
        option (google.api.http) = {
            get: "/v1/graph/node/{pub_key}"
        };
    }

    /** lncli: `queryroutes`
    QueryRoutes attempts to query the daemon's Channel Router for a possible
    route to a target destination capable of carrying a specific amount of
    satoshis. The returned route contains the full details required to craft and
    send an HTLC, also including the necessary information that should be
    present within the Sphinx packet encapsulated within the HTLC.
    */
    rpc QueryRoutes(QueryRoutesRequest) returns (QueryRoutesResponse) {
        option (google.api.http) = {
            get: "/v1/graph/routes/{pub_key}/{amt}"
        };
    }

    /** lncli: `getnetworkinfo`
    GetNetworkInfo returns some basic stats about the known channel graph from
    the point of view of the node.
    */
    rpc GetNetworkInfo (NetworkInfoRequest) returns (NetworkInfo) {
        option (google.api.http) = {
            get: "/v1/graph/info"
        };
    }

    /** lncli: `stop`
    StopDaemon will send a shutdown request to the interrupt handler, triggering
    a graceful shutdown of the daemon.
    */
    rpc StopDaemon(StopRequest) returns (StopResponse);

    /**
    SubscribeChannelGraph launches a streaming RPC that allows the caller to
    receive notifications upon any changes to the channel graph topology from
    the point of view of the responding node. Events notified include: new
    nodes coming online, nodes updating their authenticated attributes, new
    channels being advertised, updates in the routing policy for a directional
    channel edge, and when channels are closed on-chain.
    */
    rpc SubscribeChannelGraph(GraphTopologySubscription) returns (stream GraphTopologyUpdate);

    /** lncli: `debuglevel`
    DebugLevel allows a caller to programmatically set the logging verbosity of
    lnd. The logging can be targeted according to a coarse daemon-wide logging
    level, or in a granular fashion to specify the logging for a target
    sub-system.
    */
    rpc DebugLevel (DebugLevelRequest) returns (DebugLevelResponse);

    /** lncli: `feereport`
    FeeReport allows the caller to obtain a report detailing the current fee
    schedule enforced by the node globally for each channel.
    */
    rpc FeeReport(FeeReportRequest) returns (FeeReportResponse) {
        option (google.api.http) = {
            get: "/v1/fees"
        };
    }

    /** lncli: `updatechanpolicy`
    UpdateChannelPolicy allows the caller to update the fee schedule and
    channel policies for all channels globally, or a particular channel.
    */
    rpc UpdateChannelPolicy(PolicyUpdateRequest) returns (PolicyUpdateResponse) {
        option (google.api.http) = {
            post: "/v1/chanpolicy"
            body: "*"
        };
    }

    /** lncli: `fwdinghistory`
    ForwardingHistory allows the caller to query the htlcswitch for a record of
    all HTLCs forwarded within the target time range, and integer offset
    within that time range. If no time-range is specified, then the first chunk
    of the past 24 hrs of forwarding history are returned.

    A list of forwarding events are returned. The size of each forwarding event
    is 40 bytes, and the max message size able to be returned in gRPC is 4 MiB.
    As a result each message can only contain 50k entries. Each response has
    the index offset of the last entry. The index offset can be provided to the
    request to allow the caller to skip a series of records.
    */
    rpc ForwardingHistory(ForwardingHistoryRequest) returns (ForwardingHistoryResponse) {
        option (google.api.http) = {
            post: "/v1/switch"
            body: "*"
        };
    };

    /** lncli: `exportchanbackup`
    ExportChannelBackup attempts to return an encrypted static channel backup
    for the target channel identified by it channel point. The backup is
    encrypted with a key generated from the aezeed seed of the user. The
    returned backup can either be restored using the RestoreChannelBackup
    method once lnd is running, or via the InitWallet and UnlockWallet methods
    from the WalletUnlocker service.
    */
    rpc ExportChannelBackup(ExportChannelBackupRequest) returns (ChannelBackup) {
        option (google.api.http) = {
            get: "/v1/channels/backup/{chan_point.funding_txid_str}/{chan_point.output_index}"
        };
    };

    /**
    ExportAllChannelBackups returns static channel backups for all existing
    channels known to lnd. A set of regular singular static channel backups for
    each channel are returned. Additionally, a multi-channel backup is returned
    as well, which contains a single encrypted blob containing the backups of
    each channel.
    */
    rpc ExportAllChannelBackups(ChanBackupExportRequest) returns (ChanBackupSnapshot) {
        option (google.api.http) = {
            get: "/v1/channels/backup"
        };
    };

    /**
    VerifyChanBackup allows a caller to verify the integrity of a channel backup
    snapshot. This method will accept either a packed Single or a packed Multi.
    Specifying both will result in an error.
    */
    rpc VerifyChanBackup(ChanBackupSnapshot) returns (VerifyChanBackupResponse) {
        option (google.api.http) = {
            post: "/v1/channels/backup/verify"
            body: "*"
        };
    };

    /** lncli: `restorechanbackup`
    RestoreChannelBackups accepts a set of singular channel backups, or a
    single encrypted multi-chan backup and attempts to recover any funds
    remaining within the channel. If we are able to unpack the backup, then the
    new channel will be shown under listchannels, as well as pending channels.
    */
    rpc RestoreChannelBackups(RestoreChanBackupRequest) returns (RestoreBackupResponse)  {
        option (google.api.http) = {
            post: "/v1/channels/backup/restore"
            body: "*"
        };
    };

    /**
    SubscribeChannelBackups allows a client to sub-subscribe to the most up to
    date information concerning the state of all channel backups. Each time a
    new channel is added, we return the new set of channels, along with a
    multi-chan backup containing the backup info for all channels. Each time a
    channel is closed, we send a new update, which contains new new chan back
    ups, but the updated set of encrypted multi-chan backups with the closed
    channel(s) removed.
    */
    rpc SubscribeChannelBackups(ChannelBackupSubscription) returns (stream ChanBackupSnapshot) {
    };

    /** lncli: `bakemacaroon`
    BakeMacaroon allows the creation of a new macaroon with custom read and
    write permissions. No first-party caveats are added since this can be done
    offline.
    */
    rpc BakeMacaroon(BakeMacaroonRequest) returns (BakeMacaroonResponse) {
        option (google.api.http) = {
            post: "/v1/macaroon"
            body: "*"
        };
    };
}

message Utxo {
    /// The type of address
    AddressType type = 1 [json_name = "address_type"];

    /// The address
    string address = 2 [json_name = "address"];

    /// The value of the unspent coin in satoshis
    int64 amount_sat = 3 [json_name = "amount_sat"];

    /// The pkscript in hex
    string pk_script = 4 [json_name = "pk_script"];

    /// The outpoint in format txid:n
    OutPoint outpoint = 5 [json_name = "outpoint"];

    /// The number of confirmations for the Utxo
    int64 confirmations = 6 [json_name = "confirmations"];
}

message Transaction {
    /// The transaction hash
    string tx_hash = 1 [ json_name = "tx_hash" ];

    /// The transaction amount, denominated in satoshis
    int64 amount = 2 [ json_name = "amount" ];

    /// The number of confirmations
    int32 num_confirmations = 3 [ json_name = "num_confirmations" ];

    /// The hash of the block this transaction was included in
    string block_hash = 4 [ json_name = "block_hash" ];

    /// The height of the block this transaction was included in
    int32 block_height = 5 [ json_name = "block_height" ];

    /// Timestamp of this transaction 
    int64 time_stamp = 6 [ json_name = "time_stamp" ];

    /// Fees paid for this transaction
    int64 total_fees = 7 [ json_name = "total_fees" ];

    /// Addresses that received funds for this transaction
    repeated string dest_addresses = 8 [ json_name = "dest_addresses" ];

    /// The raw transaction hex.
    string raw_tx_hex = 9 [ json_name = "raw_tx_hex" ];
}
message GetTransactionsRequest {
}
message TransactionDetails {
    /// The list of transactions relevant to the wallet.
    repeated Transaction transactions = 1 [json_name = "transactions"];
}

message FeeLimit {
    oneof limit {
        /**
        The fee limit expressed as a fixed amount of satoshis.

        The fields fixed and fixed_msat are mutually exclusive.
        */
        int64 fixed = 1;

        /**
        The fee limit expressed as a fixed amount of millisatoshis.

        The fields fixed and fixed_msat are mutually exclusive.
        */
        int64 fixed_msat = 3;

        /// The fee limit expressed as a percentage of the payment amount.
        int64 percent = 2;
    }
}

message SendRequest {
    /**
    The identity pubkey of the payment recipient. When using REST, this field
    must be encoded as base64.
    */
    bytes dest = 1;

    /**
    The hex-encoded identity pubkey of the payment recipient. Deprecated now
    that the REST gateway supports base64 encoding of bytes fields.
    */
    string dest_string = 2 [deprecated = true];

    /**
    The amount to send expressed in satoshis.

    The fields amt and amt_msat are mutually exclusive.
    */
    int64 amt = 3;

    /**
    The amount to send expressed in millisatoshis.

    The fields amt and amt_msat are mutually exclusive.
    */
    int64 amt_msat = 12;

    /**
    The hash to use within the payment's HTLC. When using REST, this field
    must be encoded as base64.
    */
    bytes payment_hash = 4;

    /**
    The hex-encoded hash to use within the payment's HTLC. Deprecated now
    that the REST gateway supports base64 encoding of bytes fields.
    */
    string payment_hash_string = 5 [deprecated = true];

    /**
    A bare-bones invoice for a payment within the Lightning Network. With the
    details of the invoice, the sender has all the data necessary to send a
    payment to the recipient.
    */
    string payment_request = 6;

    /**
    The CLTV delta from the current height that should be used to set the
    timelock for the final hop.
    */
    int32 final_cltv_delta = 7;

    /**
    The maximum number of satoshis that will be paid as a fee of the payment.
    This value can be represented either as a percentage of the amount being
    sent, or as a fixed amount of the maximum fee the user is willing the pay to
    send the payment.
    */
    FeeLimit fee_limit = 8;

    /**
    The channel id of the channel that must be taken to the first hop. If zero,
    any channel may be used.
    */
    uint64 outgoing_chan_id = 9 [jstype = JS_STRING];

    /**
    The pubkey of the last hop of the route. If empty, any hop may be used.
    */
    bytes last_hop_pubkey = 13;

    /** 
    An optional maximum total time lock for the route. This should not exceed
    lnd's `--max-cltv-expiry` setting. If zero, then the value of
    `--max-cltv-expiry` is enforced.
    */
    uint32 cltv_limit = 10;

    /** 
    An optional field that can be used to pass an arbitrary set of TLV records
    to a peer which understands the new records. This can be used to pass
    application specific data during the payment attempt. Record types are
    required to be in the custom range >= 65536. When using REST, the values
    must be encoded as base64.
    */
    map<uint64, bytes> dest_custom_records = 11;

    /// If set, circular payments to self are permitted.
    bool allow_self_payment = 14;
}

message SendResponse {
    string payment_error = 1 [json_name = "payment_error"];
    bytes payment_preimage = 2 [json_name = "payment_preimage"];
    Route payment_route = 3 [json_name = "payment_route"];
    bytes payment_hash = 4 [json_name = "payment_hash"];
}

message SendToRouteRequest {
    /**
    The payment hash to use for the HTLC. When using REST, this field must be
    encoded as base64.
    */
    bytes payment_hash = 1;

    /**
    An optional hex-encoded payment hash to be used for the HTLC. Deprecated now
    that the REST gateway supports base64 encoding of bytes fields.
    */
    string payment_hash_string = 2 [deprecated = true];

    reserved 3;

    /// Route that should be used to attempt to complete the payment.
    Route route = 4;
}

message ChannelAcceptRequest {
    /// The pubkey of the node that wishes to open an inbound channel.
    bytes node_pubkey = 1;

    /// The hash of the genesis block that the proposed channel resides in.
    bytes chain_hash = 2;

    /// The pending channel id.
    bytes pending_chan_id = 3;

    /// The funding amount in satoshis that initiator wishes to use in the channel.
    uint64 funding_amt = 4;

    /// The push amount of the proposed channel in millisatoshis.
    uint64 push_amt = 5;

    /// The dust limit of the initiator's commitment tx.
    uint64 dust_limit = 6;

    /// The maximum amount of coins in millisatoshis that can be pending in this channel.
    uint64 max_value_in_flight = 7;

    /// The minimum amount of satoshis the initiator requires us to have at all times.
    uint64 channel_reserve = 8;

    /// The smallest HTLC in millisatoshis that the initiator will accept.
    uint64 min_htlc = 9;

    /// The initial fee rate that the initiator suggests for both commitment transactions.
    uint64 fee_per_kw = 10;

    /**
    The number of blocks to use for the relative time lock in the pay-to-self output
    of both commitment transactions.
    */
    uint32 csv_delay = 11;

    /// The total number of incoming HTLC's that the initiator will accept.
    uint32 max_accepted_htlcs = 12;

    /// A bit-field which the initiator uses to specify proposed channel behavior.
    uint32 channel_flags = 13;
}

message ChannelAcceptResponse {
    /// Whether or not the client accepts the channel.
    bool accept = 1;

    /// The pending channel id to which this response applies.
    bytes pending_chan_id = 2;
}

message ChannelPoint {
    oneof funding_txid {
        /**
        Txid of the funding transaction. When using REST, this field must be
        encoded as base64.
        */
        bytes funding_txid_bytes = 1 [json_name = "funding_txid_bytes"];

        /**
        Hex-encoded string representing the byte-reversed hash of the funding
        transaction.
        */
        string funding_txid_str = 2 [json_name = "funding_txid_str"];
    }

    /// The index of the output of the funding transaction
    uint32 output_index = 3 [json_name = "output_index"];
}

message OutPoint {
    /// Raw bytes representing the transaction id.
    bytes txid_bytes = 1 [json_name = "txid_bytes"];

    /// Reversed, hex-encoded string representing the transaction id.
    string txid_str = 2 [json_name = "txid_str"];

    /// The index of the output on the transaction.
    uint32 output_index = 3 [json_name = "output_index"];
}

message LightningAddress {
    /// The identity pubkey of the Lightning node
    string pubkey = 1 [json_name = "pubkey"];

    /// The network location of the lightning node, e.g. `69.69.69.69:1337` or `localhost:10011`
    string host = 2 [json_name = "host"];
}

message EstimateFeeRequest {
    /// The map from addresses to amounts for the transaction.
    map<string, int64> AddrToAmount = 1;

    /// The target number of blocks that this transaction should be confirmed by.
    int32 target_conf = 2;
}

message EstimateFeeResponse {
    /// The total fee in satoshis.
    int64 fee_sat = 1 [json_name = "fee_sat"];

    /// The fee rate in satoshi/byte.
    int64 feerate_sat_per_byte = 2 [json_name = "feerate_sat_per_byte"];
}

message SendManyRequest {
    /// The map from addresses to amounts
    map<string, int64> AddrToAmount = 1;

    /// The target number of blocks that this transaction should be confirmed by.
    int32 target_conf = 3;

    /// A manual fee rate set in sat/byte that should be used when crafting the transaction.
    int64 sat_per_byte = 5;
}
message SendManyResponse {
    /// The id of the transaction
    string txid = 1 [json_name = "txid"];
}

message SendCoinsRequest {
    /// The address to send coins to 
    string addr = 1;

    /// The amount in satoshis to send
    int64 amount = 2;

    /// The target number of blocks that this transaction should be confirmed by.
    int32 target_conf = 3;

    /// A manual fee rate set in sat/byte that should be used when crafting the transaction.
    int64 sat_per_byte = 5;

    /**
    If set, then the amount field will be ignored, and lnd will attempt to
    send all the coins under control of the internal wallet to the specified
    address.
    */
    bool send_all = 6; 
}
message SendCoinsResponse {
    /// The transaction ID of the transaction
    string txid = 1 [json_name = "txid"];
}

message ListUnspentRequest {
    /// The minimum number of confirmations to be included.
    int32 min_confs = 1;

    /// The maximum number of confirmations to be included.
    int32 max_confs = 2;
}
message ListUnspentResponse {
    /// A list of utxos
    repeated Utxo utxos = 1 [json_name = "utxos"];
}

/** 
`AddressType` has to be one of:

- `p2wkh`: Pay to witness key hash (`WITNESS_PUBKEY_HASH` = 0)
- `np2wkh`: Pay to nested witness key hash (`NESTED_PUBKEY_HASH` = 1)
*/
enum AddressType {
        WITNESS_PUBKEY_HASH = 0;
        NESTED_PUBKEY_HASH = 1;
        UNUSED_WITNESS_PUBKEY_HASH = 2;
        UNUSED_NESTED_PUBKEY_HASH = 3;
}

message NewAddressRequest {
    /// The address type
    AddressType type = 1;
}
message NewAddressResponse {
    /// The newly generated wallet address
    string address = 1 [json_name = "address"];
}

message SignMessageRequest {
    /**
    The message to be signed. When using REST, this field must be encoded as
    base64.
    */
    bytes msg = 1 [ json_name = "msg" ];
}
message SignMessageResponse {
    /// The signature for the given message
    string signature = 1 [ json_name = "signature" ];
}

message VerifyMessageRequest {
    /**
    The message over which the signature is to be verified. When using REST,
    this field must be encoded as base64.
    */
    bytes msg = 1 [ json_name = "msg" ];

    /// The signature to be verified over the given message
    string signature = 2 [ json_name = "signature" ];
}
message VerifyMessageResponse {
    /// Whether the signature was valid over the given message
    bool valid = 1 [ json_name = "valid" ];

    /// The pubkey recovered from the signature
    string pubkey = 2 [ json_name = "pubkey" ];
}

message ConnectPeerRequest {
    /// Lightning address of the peer, in the format `<pubkey>@host`
    LightningAddress addr = 1;

    /** If set, the daemon will attempt to persistently connect to the target
     * peer. Otherwise, the call will be synchronous. */
    bool perm = 2;
}
message ConnectPeerResponse {
}

message DisconnectPeerRequest {
    /// The pubkey of the node to disconnect from
    string pub_key = 1 [json_name = "pub_key"];
}
message DisconnectPeerResponse {
}

message HTLC {
    bool incoming = 1 [json_name = "incoming"];
    int64 amount = 2 [json_name = "amount"];
    bytes hash_lock = 3 [json_name = "hash_lock"];
    uint32 expiration_height = 4 [json_name = "expiration_height"];
}

message Channel {
    /// Whether this channel is active or not
    bool active = 1 [json_name = "active"];

    /// The identity pubkey of the remote node
    string remote_pubkey = 2 [json_name = "remote_pubkey"];

    /**
    The outpoint (txid:index) of the funding transaction. With this value, Bob
    will be able to generate a signature for Alice's version of the commitment
    transaction.
    */
    string channel_point = 3 [json_name = "channel_point"];

    /**
    The unique channel ID for the channel. The first 3 bytes are the block
    height, the next 3 the index within the block, and the last 2 bytes are the
    output index for the channel.
    */
    uint64 chan_id = 4 [json_name = "chan_id", jstype = JS_STRING];

    /// The total amount of funds held in this channel
    int64 capacity = 5 [json_name = "capacity"];

    /// This node's current balance in this channel
    int64 local_balance = 6 [json_name = "local_balance"];

    /// The counterparty's current balance in this channel
    int64 remote_balance = 7 [json_name = "remote_balance"];

    /**
    The amount calculated to be paid in fees for the current set of commitment
    transactions. The fee amount is persisted with the channel in order to
    allow the fee amount to be removed and recalculated with each channel state
    update, including updates that happen after a system restart.
    */
    int64 commit_fee = 8 [json_name = "commit_fee"];

    /// The weight of the commitment transaction
    int64 commit_weight = 9 [json_name = "commit_weight"];

    /**
    The required number of satoshis per kilo-weight that the requester will pay
    at all times, for both the funding transaction and commitment transaction.
    This value can later be updated once the channel is open.
    */
    int64 fee_per_kw = 10 [json_name = "fee_per_kw"];

    /// The unsettled balance in this channel
    int64 unsettled_balance = 11 [json_name = "unsettled_balance"];

    /**
    The total number of satoshis we've sent within this channel.
    */
    int64 total_satoshis_sent = 12 [json_name = "total_satoshis_sent"];

    /**
    The total number of satoshis we've received within this channel.
    */
    int64 total_satoshis_received = 13 [json_name = "total_satoshis_received"];

    /**
    The total number of updates conducted within this channel.
    */
    uint64 num_updates = 14 [json_name = "num_updates"];

    /**
    The list of active, uncleared HTLCs currently pending within the channel.
    */
    repeated HTLC pending_htlcs = 15 [json_name = "pending_htlcs"];

    /**
    The CSV delay expressed in relative blocks. If the channel is force closed,
    we will need to wait for this many blocks before we can regain our funds.
    */
    uint32 csv_delay = 16 [json_name = "csv_delay"];

    /// Whether this channel is advertised to the network or not.
    bool private = 17 [json_name = "private"];

    /// True if we were the ones that created the channel.
    bool initiator = 18 [json_name = "initiator"];

    /// A set of flags showing the current state of the channel.
    string chan_status_flags = 19 [json_name = "chan_status_flags"];

    /// The minimum satoshis this node is required to reserve in its balance.
    int64 local_chan_reserve_sat = 20 [json_name = "local_chan_reserve_sat"];

    /**
    The minimum satoshis the other node is required to reserve in its balance.
    */
    int64 remote_chan_reserve_sat = 21 [json_name = "remote_chan_reserve_sat"];

    /**
    If true, then this channel uses the modern commitment format where the key
    in the output of the remote party does not change each state. This makes
    back up and recovery easier as when the channel is closed, the funds go
    directly to that key. 
    */
    bool static_remote_key = 22 [json_name = "static_remote_key"];

    /**
    The number of seconds that the channel has been monitored by the channel
    scoring system. Scores are currently not persisted, so this value may be
    less than the lifetime of the channel [EXPERIMENTAL].
    */
    int64 lifetime = 23 [json_name = "lifetime"];

    /**
    The number of seconds that the remote peer has been observed as being online
    by the channel scoring system over the lifetime of the channel [EXPERIMENTAL].
    */
    int64 uptime = 24 [json_name = "uptime"];
}


message ListChannelsRequest {
    bool active_only = 1;
    bool inactive_only = 2;
    bool public_only = 3;
    bool private_only = 4;
}
message ListChannelsResponse {
    /// The list of active channels
    repeated Channel channels = 11 [json_name = "channels"];
}

message ChannelCloseSummary {
    /// The outpoint (txid:index) of the funding transaction. 
    string channel_point = 1 [json_name = "channel_point"];

    ///  The unique channel ID for the channel. 
    uint64 chan_id = 2 [json_name = "chan_id", jstype = JS_STRING];

    /// The hash of the genesis block that this channel resides within.
    string chain_hash = 3 [json_name = "chain_hash"];

    /// The txid of the transaction which ultimately closed this channel.
    string closing_tx_hash = 4 [json_name = "closing_tx_hash"];

    /// Public key of the remote peer that we formerly had a channel with.
    string remote_pubkey = 5 [json_name = "remote_pubkey"];

    /// Total capacity of the channel.
    int64 capacity = 6 [json_name = "capacity"];

    /// Height at which the funding transaction was spent.
    uint32 close_height = 7 [json_name = "close_height"];

    /// Settled balance at the time of channel closure
    int64 settled_balance = 8 [json_name = "settled_balance"];

    /// The sum of all the time-locked outputs at the time of channel closure
    int64 time_locked_balance = 9 [json_name = "time_locked_balance"];

    enum ClosureType {
        COOPERATIVE_CLOSE = 0;
        LOCAL_FORCE_CLOSE = 1;
        REMOTE_FORCE_CLOSE = 2;
        BREACH_CLOSE = 3;
        FUNDING_CANCELED = 4;
        ABANDONED = 5;
    }

    /// Details on how the channel was closed.
    ClosureType close_type = 10 [json_name = "close_type"];
}

message ClosedChannelsRequest {
    bool cooperative = 1;
    bool local_force = 2;
    bool remote_force = 3;
    bool breach = 4;
    bool funding_canceled = 5;
    bool abandoned = 6;
}

message ClosedChannelsResponse { 
    repeated ChannelCloseSummary channels = 1 [json_name = "channels"];
}

message Peer {
    /// The identity pubkey of the peer
    string pub_key = 1 [json_name = "pub_key"];

    /// Network address of the peer; eg `127.0.0.1:10011`
    string address = 3 [json_name = "address"];

    /// Bytes of data transmitted to this peer
    uint64 bytes_sent = 4 [json_name = "bytes_sent"];

    /// Bytes of data transmitted from this peer
    uint64 bytes_recv = 5 [json_name = "bytes_recv"];

    /// Satoshis sent to this peer
    int64 sat_sent = 6 [json_name = "sat_sent"];

    /// Satoshis received from this peer
    int64 sat_recv = 7 [json_name = "sat_recv"];

    /// A channel is inbound if the counterparty initiated the channel
    bool inbound = 8 [json_name = "inbound"];

    /// Ping time to this peer
    int64 ping_time = 9 [json_name = "ping_time"];

    enum SyncType {
        /**
        Denotes that we cannot determine the peer's current sync type.
        */
        UNKNOWN_SYNC = 0;

        /**
        Denotes that we are actively receiving new graph updates from the peer.
        */
        ACTIVE_SYNC = 1;

        /**
        Denotes that we are not receiving new graph updates from the peer.
        */
        PASSIVE_SYNC = 2;
    }

    // The type of sync we are currently performing with this peer.
    SyncType sync_type = 10 [json_name = "sync_type"];

    /// Features advertised by the remote peer in their init message.
    map<uint32, Feature> features = 11 [json_name = "features"];
}

message ListPeersRequest {
}
message ListPeersResponse {
    /// The list of currently connected peers
    repeated Peer peers = 1 [json_name = "peers"];
}

message GetInfoRequest {
}
message GetInfoResponse {

    /// The identity pubkey of the current node.
    string identity_pubkey = 1 [json_name = "identity_pubkey"];

    /// If applicable, the alias of the current node, e.g. "bob"
    string alias = 2 [json_name = "alias"];

    /// Number of pending channels
    uint32 num_pending_channels = 3 [json_name = "num_pending_channels"];

    /// Number of active channels
    uint32 num_active_channels = 4 [json_name = "num_active_channels"];

    /// Number of peers
    uint32 num_peers = 5 [json_name = "num_peers"];

    /// The node's current view of the height of the best block
    uint32 block_height = 6 [json_name = "block_height"];

    /// The node's current view of the hash of the best block
    string block_hash = 8 [json_name = "block_hash"];

    /// Whether the wallet's view is synced to the main chain
    bool synced_to_chain = 9 [json_name = "synced_to_chain"];

    /** 
    Whether the current node is connected to testnet. This field is 
    deprecated and the network field should be used instead 
    **/
    bool testnet = 10 [json_name = "testnet", deprecated = true];

    reserved 11;

    /// The URIs of the current node.
    repeated string uris = 12 [json_name = "uris"];

    /// Timestamp of the block best known to the wallet
    int64 best_header_timestamp = 13 [ json_name = "best_header_timestamp" ];

    /// The version of the LND software that the node is running.
    string version = 14 [ json_name = "version" ];

    /// Number of inactive channels
    uint32 num_inactive_channels = 15 [json_name = "num_inactive_channels"];

    /// A list of active chains the node is connected to
    repeated Chain chains = 16 [json_name = "chains"];

    /// The color of the current node in hex code format
    string color = 17 [json_name = "color"];

    // Whether we consider ourselves synced with the public channel graph.
    bool synced_to_graph = 18 [json_name = "synced_to_graph"];
}

message Chain {
    /// The blockchain the node is on (eg bitcoin, litecoin)
    string chain = 1 [json_name = "chain"];

    /// The network the node is on (eg regtest, testnet, mainnet)
    string network = 2 [json_name = "network"];
}

message ConfirmationUpdate {
    bytes block_sha = 1;
    int32 block_height = 2;

    uint32 num_confs_left = 3;
}

message ChannelOpenUpdate {
    ChannelPoint channel_point = 1 [json_name = "channel_point"];
}

message ChannelCloseUpdate {
    bytes closing_txid = 1 [json_name = "closing_txid"];

    bool success = 2 [json_name = "success"];
}

message CloseChannelRequest {
    /**
    The outpoint (txid:index) of the funding transaction. With this value, Bob
    will be able to generate a signature for Alice's version of the commitment
    transaction.
    */
    ChannelPoint channel_point = 1;

    /// If true, then the channel will be closed forcibly. This means the current commitment transaction will be signed and broadcast.
    bool force = 2;

    /// The target number of blocks that the closure transaction should be confirmed by.
    int32 target_conf = 3;

    /// A manual fee rate set in sat/byte that should be used when crafting the closure transaction.
    int64 sat_per_byte = 4;

    /*
    An optional address to send funds to in the case of a cooperative close.
    If the channel was opened with an upfront shutdown script and this field
    is set, the request to close will fail because the channel must pay out
    to the upfront shutdown addresss.
    */
    string delivery_address = 5 [json_name = "delivery_address"];
}

message CloseStatusUpdate {
    oneof update {
        PendingUpdate close_pending = 1 [json_name = "close_pending"];
        ChannelCloseUpdate chan_close = 3 [json_name = "chan_close"];
    }
}

message PendingUpdate {
    bytes txid = 1 [json_name = "txid"];
    uint32 output_index = 2 [json_name = "output_index"];
}

message OpenChannelRequest {
    /**
    The pubkey of the node to open a channel with. When using REST, this field
    must be encoded as base64.
    */
    bytes node_pubkey = 2 [json_name = "node_pubkey"];

    /**
    The hex encoded pubkey of the node to open a channel with. Deprecated now
    that the REST gateway supports base64 encoding of bytes fields.
    */
    string node_pubkey_string = 3 [json_name = "node_pubkey_string", deprecated = true];

    /// The number of satoshis the wallet should commit to the channel
    int64 local_funding_amount = 4 [json_name = "local_funding_amount"];

    /// The number of satoshis to push to the remote side as part of the initial commitment state
    int64 push_sat = 5 [json_name = "push_sat"];

    /// The target number of blocks that the funding transaction should be confirmed by.
    int32 target_conf = 6;

    /// A manual fee rate set in sat/byte that should be used when crafting the funding transaction.
    int64 sat_per_byte = 7;

    /// Whether this channel should be private, not announced to the greater network.
    bool private = 8 [json_name = "private"];

    /// The minimum value in millisatoshi we will require for incoming HTLCs on the channel.
    int64 min_htlc_msat = 9 [json_name = "min_htlc_msat"];

    /// The delay we require on the remote's commitment transaction. If this is not set, it will be scaled automatically with the channel size.
    uint32 remote_csv_delay = 10 [json_name = "remote_csv_delay"];

    /// The minimum number of confirmations each one of your outputs used for the funding transaction must satisfy.
    int32 min_confs = 11 [json_name = "min_confs"];

    /// Whether unconfirmed outputs should be used as inputs for the funding transaction.
    bool spend_unconfirmed = 12 [json_name = "spend_unconfirmed"];
}
message OpenStatusUpdate {
    oneof update {
        PendingUpdate chan_pending = 1 [json_name = "chan_pending"];
        ChannelOpenUpdate chan_open = 3 [json_name = "chan_open"];
    }
}

message PendingHTLC {

    /// The direction within the channel that the htlc was sent
    bool incoming = 1 [ json_name = "incoming" ];

    /// The total value of the htlc
    int64 amount = 2 [ json_name = "amount" ];

    /// The final output to be swept back to the user's wallet
    string outpoint = 3 [ json_name = "outpoint" ];

    /// The next block height at which we can spend the current stage
    uint32 maturity_height = 4 [ json_name = "maturity_height" ];

    /**
       The number of blocks remaining until the current stage can be swept.
       Negative values indicate how many blocks have passed since becoming
       mature.
    */
    int32 blocks_til_maturity = 5 [ json_name = "blocks_til_maturity" ];

    /// Indicates whether the htlc is in its first or second stage of recovery
    uint32 stage = 6 [ json_name = "stage" ];
}

message PendingChannelsRequest {}
message PendingChannelsResponse {
    message PendingChannel {
        string remote_node_pub = 1 [ json_name = "remote_node_pub" ];
        string channel_point = 2 [ json_name = "channel_point" ];

        int64 capacity = 3 [ json_name = "capacity" ];

        int64 local_balance = 4 [ json_name = "local_balance" ];
        int64 remote_balance = 5 [ json_name = "remote_balance" ];
       
        /// The minimum satoshis this node is required to reserve in its balance.
        int64 local_chan_reserve_sat = 6 [json_name = "local_chan_reserve_sat"];

        /**
        The minimum satoshis the other node is required to reserve in its
        balance.
        */
        int64 remote_chan_reserve_sat = 7 [json_name = "remote_chan_reserve_sat"];
    }

    message PendingOpenChannel {
        /// The pending channel
        PendingChannel channel = 1 [ json_name = "channel" ];

        /// The height at which this channel will be confirmed
        uint32 confirmation_height = 2 [ json_name = "confirmation_height" ];

        /**
        The amount calculated to be paid in fees for the current set of
        commitment transactions. The fee amount is persisted with the channel
        in order to allow the fee amount to be removed and recalculated with
        each channel state update, including updates that happen after a system
        restart.
        */
        int64 commit_fee = 4 [json_name = "commit_fee" ];

        /// The weight of the commitment transaction
        int64 commit_weight = 5 [ json_name = "commit_weight" ];

        /**
        The required number of satoshis per kilo-weight that the requester will
        pay at all times, for both the funding transaction and commitment
        transaction. This value can later be updated once the channel is open.
        */
        int64 fee_per_kw = 6 [ json_name = "fee_per_kw" ];
    }

    message WaitingCloseChannel {
        /// The pending channel waiting for closing tx to confirm
        PendingChannel channel = 1;

        /// The balance in satoshis encumbered in this channel
        int64 limbo_balance = 2 [ json_name = "limbo_balance" ];
    }

    message ClosedChannel {
        /// The pending channel to be closed
        PendingChannel channel = 1;

        /// The transaction id of the closing transaction
        string closing_txid = 2 [ json_name = "closing_txid" ];
    }

    message ForceClosedChannel {
        /// The pending channel to be force closed
        PendingChannel channel = 1 [ json_name = "channel" ];

        /// The transaction id of the closing transaction
        string closing_txid = 2 [ json_name = "closing_txid" ];

        /// The balance in satoshis encumbered in this pending channel
        int64 limbo_balance = 3 [ json_name = "limbo_balance" ];

        /// The height at which funds can be swept into the wallet
        uint32 maturity_height = 4 [ json_name = "maturity_height" ];

        /*
          Remaining # of blocks until the commitment output can be swept.
          Negative values indicate how many blocks have passed since becoming
          mature.
        */
        int32 blocks_til_maturity = 5 [ json_name = "blocks_til_maturity" ];

        /// The total value of funds successfully recovered from this channel
        int64 recovered_balance = 6 [ json_name = "recovered_balance" ];

        repeated PendingHTLC pending_htlcs = 8 [ json_name = "pending_htlcs" ];
    }

    /// The balance in satoshis encumbered in pending channels
    int64 total_limbo_balance = 1 [ json_name = "total_limbo_balance" ];

    /// Channels pending opening
    repeated PendingOpenChannel pending_open_channels = 2 [ json_name = "pending_open_channels" ];

    /// Channels pending closing
    repeated ClosedChannel pending_closing_channels = 3 [ json_name = "pending_closing_channels" ];

    /// Channels pending force closing
    repeated ForceClosedChannel pending_force_closing_channels =  4 [ json_name = "pending_force_closing_channels" ];

    /// Channels waiting for closing tx to confirm
    repeated WaitingCloseChannel waiting_close_channels = 5 [ json_name = "waiting_close_channels" ];
}

message ChannelEventSubscription {
}

message ChannelEventUpdate {
    oneof channel {
        Channel open_channel = 1 [ json_name = "open_channel" ];
        ChannelCloseSummary closed_channel = 2 [ json_name = "closed_channel" ];
        ChannelPoint active_channel = 3 [ json_name = "active_channel" ];
        ChannelPoint inactive_channel = 4 [ json_name = "inactive_channel" ];
    }

    enum UpdateType {
         OPEN_CHANNEL = 0;
         CLOSED_CHANNEL = 1;
         ACTIVE_CHANNEL = 2;
         INACTIVE_CHANNEL = 3;
    }

    UpdateType type = 5 [ json_name = "type" ];
}

message WalletBalanceRequest {
}
message WalletBalanceResponse {
    /// The balance of the wallet
    int64 total_balance = 1 [json_name = "total_balance"];

    /// The confirmed balance of a wallet(with >= 1 confirmations)
    int64 confirmed_balance = 2 [json_name = "confirmed_balance"];

    /// The unconfirmed balance of a wallet(with 0 confirmations)
    int64 unconfirmed_balance = 3 [json_name = "unconfirmed_balance"];
}

message ChannelBalanceRequest {
}
message ChannelBalanceResponse {
    /// Sum of channels balances denominated in satoshis
    int64 balance = 1 [json_name = "balance"];

    /// Sum of channels pending balances denominated in satoshis
    int64 pending_open_balance = 2 [json_name = "pending_open_balance"];
}

message QueryRoutesRequest {
    /// The 33-byte hex-encoded public key for the payment destination
    string pub_key = 1;

    /**
    The amount to send expressed in satoshis.

    The fields amt and amt_msat are mutually exclusive.
    */
    int64 amt = 2;

    /**
    The amount to send expressed in millisatoshis.

    The fields amt and amt_msat are mutually exclusive.
    */
    int64 amt_msat = 12;

    reserved 3;

    /**
    An optional CLTV delta from the current height that should be used for the
    timelock of the final hop. Note that unlike SendPayment, QueryRoutes does
    not add any additional block padding on top of final_ctlv_delta. This
    padding of a few blocks needs to be added manually or otherwise failures may
    happen when a block comes in while the payment is in flight.
    */
    int32 final_cltv_delta = 4;

    /**
    The maximum number of satoshis that will be paid as a fee of the payment.
    This value can be represented either as a percentage of the amount being
    sent, or as a fixed amount of the maximum fee the user is willing the pay to
    send the payment.
    */
    FeeLimit fee_limit = 5;

    /**
    A list of nodes to ignore during path finding. When using REST, these fields
    must be encoded as base64.
    */
    repeated bytes ignored_nodes = 6;

    /**
    Deprecated. A list of edges to ignore during path finding.
    */
    repeated EdgeLocator ignored_edges = 7 [deprecated = true];

    /**
    The source node where the request route should originated from. If empty,
    self is assumed.
    */
    string source_pub_key = 8;

    /**
    If set to true, edge probabilities from mission control will be used to get
    the optimal route.
    */
    bool use_mission_control = 9;

    /**
    A list of directed node pairs that will be ignored during path finding.
    */
    repeated NodePair ignored_pairs = 10;

    /** 
    An optional maximum total time lock for the route. If the source is empty or
    ourselves, this should not exceed lnd's `--max-cltv-expiry` setting. If
    zero, then the value of `--max-cltv-expiry` is used as the limit.
    */
    uint32 cltv_limit = 11;

    /** 
    An optional field that can be used to pass an arbitrary set of TLV records
    to a peer which understands the new records. This can be used to pass
    application specific data during the payment attempt. If the destination
    does not support the specified recrods, and error will be returned.
    Record types are required to be in the custom range >= 65536. When using
    REST, the values must be encoded as base64.
    */
    map<uint64, bytes> dest_custom_records = 13;
}

message NodePair {
    /**
    The sending node of the pair. When using REST, this field must be encoded as
    base64.
    */
    bytes from = 1;

    /**
    The receiving node of the pair. When using REST, this field must be encoded
    as base64.
    */
    bytes to = 2;
}

message EdgeLocator {
    /// The short channel id of this edge.
    uint64 channel_id = 1 [jstype = JS_STRING];

    /**
    The direction of this edge. If direction_reverse is false, the direction
    of this edge is from the channel endpoint with the lexicographically smaller
    pub key to the endpoint with the larger pub key. If direction_reverse is
    is true, the edge goes the other way.
    */
    bool direction_reverse = 2;
}

message QueryRoutesResponse {
    /**
    The route that results from the path finding operation. This is still a
    repeated field to retain backwards compatibility.
    */
    repeated Route routes = 1 [json_name = "routes"];

    /**
    The success probability of the returned route based on the current mission
    control state. [EXPERIMENTAL]
    */
    double success_prob = 2 [json_name = "success_prob"];
}

message Hop {
    /**
    The unique channel ID for the channel. The first 3 bytes are the block
    height, the next 3 the index within the block, and the last 2 bytes are the
    output index for the channel.
    */
    uint64 chan_id = 1 [json_name = "chan_id", jstype = JS_STRING];
    int64 chan_capacity = 2 [json_name = "chan_capacity"];
    int64 amt_to_forward = 3 [json_name = "amt_to_forward", deprecated = true];
    int64 fee = 4 [json_name = "fee", deprecated = true];
    uint32 expiry = 5 [json_name = "expiry"];
    int64 amt_to_forward_msat = 6 [json_name = "amt_to_forward_msat"];
    int64 fee_msat = 7 [json_name = "fee_msat"];

    /**
    An optional public key of the hop. If the public key is given, the payment
    can be executed without relying on a copy of the channel graph.
    */
    string pub_key = 8 [json_name = "pub_key"];

    /** 
    If set to true, then this hop will be encoded using the new variable length
    TLV format. Note that if any custom tlv_records below are specified, then
    this field MUST be set to true for them to be encoded properly.
    */
    bool tlv_payload = 9 [json_name = "tlv_payload"];

    /**
    An optional TLV record tha singals the use of an MPP payment. If present,
    the receiver will enforce that that the same mpp_record is included in the
    final hop payload of all non-zero payments in the HTLC set. If empty, a
    regular single-shot payment is or was attempted.
    */
    MPPRecord mpp_record = 10 [json_name = "mpp_record"];

    /**
    An optional set of key-value TLV records. This is useful within the context
    of the SendToRoute call as it allows callers to specify arbitrary K-V pairs
    to drop off at each hop within the onion.
    */
    map<uint64, bytes> custom_records = 11 [json_name = "custom_records"];
}

message MPPRecord {
    /**
    A unique, random identifier used to authenticate the sender as the intended
    payer of a multi-path payment. The payment_addr must be the same for all
    subpayments, and match the payment_addr provided in the receiver's invoice.
    The same payment_addr must be used on all subpayments.
    */
    bytes payment_addr = 11 [json_name = "payment_addr"];

    /**
    The total amount in milli-satoshis being sent as part of a larger multi-path
    payment. The caller is responsible for ensuring subpayments to the same node
    and payment_hash sum exactly to total_amt_msat. The same
    total_amt_msat must be used on all subpayments.
    */
    int64 total_amt_msat = 10 [json_name = "total_amt_msat"];
}

/**
A path through the channel graph which runs over one or more channels in
succession. This struct carries all the information required to craft the
Sphinx onion packet, and send the payment along the first hop in the path. A
route is only selected as valid if all the channels have sufficient capacity to
carry the initial payment amount after fees are accounted for.
*/
message Route {

    /**
    The cumulative (final) time lock across the entire route. This is the CLTV
    value that should be extended to the first hop in the route. All other hops
    will decrement the time-lock as advertised, leaving enough time for all
    hops to wait for or present the payment preimage to complete the payment.
    */
    uint32 total_time_lock = 1 [json_name = "total_time_lock"];

    /**
    The sum of the fees paid at each hop within the final route. In the case
    of a one-hop payment, this value will be zero as we don't need to pay a fee
    to ourselves.
    */
    int64 total_fees = 2 [json_name = "total_fees", deprecated = true];

    /**
    The total amount of funds required to complete a payment over this route.
    This value includes the cumulative fees at each hop. As a result, the HTLC
    extended to the first-hop in the route will need to have at least this many
    satoshis, otherwise the route will fail at an intermediate node due to an
    insufficient amount of fees.
    */
    int64 total_amt = 3 [json_name = "total_amt", deprecated = true];

    /**
    Contains details concerning the specific forwarding details at each hop.
    */
    repeated Hop hops = 4 [json_name = "hops"];
    
    /**
    The total fees in millisatoshis.
    */
    int64 total_fees_msat = 5 [json_name = "total_fees_msat"];
    
    /**
    The total amount in millisatoshis.
    */
    int64 total_amt_msat = 6 [json_name = "total_amt_msat"];
}

message NodeInfoRequest {
    /// The 33-byte hex-encoded compressed public of the target node 
    string pub_key = 1;

    /// If true, will include all known channels associated with the node.
    bool include_channels = 2;
}

message NodeInfo {

    /**
    An individual vertex/node within the channel graph. A node is
    connected to other nodes by one or more channel edges emanating from it. As
    the graph is directed, a node will also have an incoming edge attached to
    it for each outgoing edge.
    */
    LightningNode node = 1 [json_name = "node"];

    /// The total number of channels for the node.
    uint32 num_channels = 2 [json_name = "num_channels"];

    /// The sum of all channels capacity for the node, denominated in satoshis.
    int64 total_capacity = 3 [json_name = "total_capacity"];

    /// A list of all public channels for the node.
    repeated ChannelEdge channels = 4 [json_name = "channels"];
}

/**
An individual vertex/node within the channel graph. A node is
connected to other nodes by one or more channel edges emanating from it. As the
graph is directed, a node will also have an incoming edge attached to it for
each outgoing edge.
*/
message LightningNode {
    uint32 last_update = 1 [ json_name = "last_update" ];
    string pub_key = 2 [ json_name = "pub_key" ];
    string alias = 3 [ json_name = "alias" ];
    repeated NodeAddress addresses = 4 [ json_name = "addresses" ];
    string color = 5 [ json_name = "color" ];
    map<uint32, Feature> features = 6 [ json_name = "features" ];
}

message NodeAddress {
    string network = 1 [ json_name = "network" ];
    string addr = 2 [ json_name = "addr" ];
}

message RoutingPolicy {
    uint32 time_lock_delta = 1 [json_name = "time_lock_delta"];
    int64 min_htlc = 2 [json_name = "min_htlc"];
    int64 fee_base_msat = 3 [json_name = "fee_base_msat"];
    int64 fee_rate_milli_msat = 4 [json_name = "fee_rate_milli_msat"];
    bool disabled = 5 [json_name = "disabled"];
    uint64 max_htlc_msat = 6 [json_name = "max_htlc_msat"];
    uint32 last_update = 7 [json_name = "last_update"];
}

/**
A fully authenticated channel along with all its unique attributes.
Once an authenticated channel announcement has been processed on the network,
then an instance of ChannelEdgeInfo encapsulating the channels attributes is
stored. The other portions relevant to routing policy of a channel are stored
within a ChannelEdgePolicy for each direction of the channel.
*/
message ChannelEdge {

    /**
    The unique channel ID for the channel. The first 3 bytes are the block
    height, the next 3 the index within the block, and the last 2 bytes are the
    output index for the channel.
    */
    uint64 channel_id = 1 [json_name = "channel_id", jstype = JS_STRING];
    string chan_point = 2 [json_name = "chan_point"];

    uint32 last_update = 3 [json_name = "last_update", deprecated = true];

    string node1_pub = 4 [json_name = "node1_pub"];
    string node2_pub = 5 [json_name = "node2_pub"];

    int64 capacity = 6 [json_name = "capacity"];

    RoutingPolicy node1_policy = 7 [json_name = "node1_policy"];
    RoutingPolicy node2_policy = 8 [json_name = "node2_policy"];
}

message ChannelGraphRequest {
     /**
     Whether unannounced channels are included in the response or not. If set,
     unannounced channels are included. Unannounced channels are both private
     channels, and public channels that are not yet announced to the network.
     */
     bool include_unannounced = 1 [json_name = "include_unannounced"];
}

/// Returns a new instance of the directed channel graph.
message ChannelGraph {
    /// The list of `LightningNode`s in this channel graph
    repeated LightningNode nodes = 1 [json_name = "nodes"];

    /// The list of `ChannelEdge`s in this channel graph
    repeated ChannelEdge edges = 2 [json_name = "edges"];
}

message ChanInfoRequest {
    /**
    The unique channel ID for the channel. The first 3 bytes are the block
    height, the next 3 the index within the block, and the last 2 bytes are the
    output index for the channel.
    */
    uint64 chan_id = 1 [jstype = JS_STRING];
}

message NetworkInfoRequest {
}
message NetworkInfo {
    uint32 graph_diameter = 1 [json_name = "graph_diameter"];
    double avg_out_degree = 2 [json_name = "avg_out_degree"];
    uint32 max_out_degree = 3 [json_name = "max_out_degree"];

    uint32 num_nodes = 4 [json_name = "num_nodes"];
    uint32 num_channels = 5 [json_name = "num_channels"];

    int64 total_network_capacity = 6 [json_name = "total_network_capacity"];

    double avg_channel_size = 7 [json_name = "avg_channel_size"];
    int64 min_channel_size = 8 [json_name = "min_channel_size"];
    int64 max_channel_size = 9 [json_name = "max_channel_size"];
    int64 median_channel_size_sat = 10 [json_name = "median_channel_size_sat"];

    // The number of edges marked as zombies.
    uint64 num_zombie_chans = 11 [json_name = "num_zombie_chans"];

    // TODO(roasbeef): fee rate info, expiry
    //  * also additional RPC for tracking fee info once in
}

message StopRequest{}
message StopResponse{}

message GraphTopologySubscription {}
message GraphTopologyUpdate {
    repeated NodeUpdate node_updates = 1;
    repeated ChannelEdgeUpdate channel_updates = 2;
    repeated ClosedChannelUpdate closed_chans = 3;
}
message NodeUpdate {
    repeated string addresses = 1;
    string identity_key = 2;
    bytes global_features = 3;
    string alias = 4;
    string color = 5;
}
message ChannelEdgeUpdate {
    /**
    The unique channel ID for the channel. The first 3 bytes are the block
    height, the next 3 the index within the block, and the last 2 bytes are the
    output index for the channel.
    */
    uint64 chan_id = 1 [jstype = JS_STRING];

    ChannelPoint chan_point = 2;

    int64 capacity = 3;

    RoutingPolicy routing_policy  = 4;

    string advertising_node  = 5;
    string connecting_node = 6;
}
message ClosedChannelUpdate {
    /**
    The unique channel ID for the channel. The first 3 bytes are the block
    height, the next 3 the index within the block, and the last 2 bytes are the
    output index for the channel.
    */
    uint64 chan_id = 1 [jstype = JS_STRING];
    int64 capacity = 2;
    uint32 closed_height = 3;
    ChannelPoint chan_point = 4;
}

message HopHint {
    /// The public key of the node at the start of the channel.
    string node_id = 1 [json_name = "node_id"];

    /// The unique identifier of the channel.
    uint64 chan_id = 2 [json_name = "chan_id", jstype = JS_STRING];

    /// The base fee of the channel denominated in millisatoshis.
    uint32 fee_base_msat = 3 [json_name = "fee_base_msat"];

    /**
    The fee rate of the channel for sending one satoshi across it denominated in
    millionths of a satoshi.
    */
    uint32 fee_proportional_millionths = 4 [json_name = "fee_proportional_millionths"];

    /// The time-lock delta of the channel.
    uint32 cltv_expiry_delta = 5 [json_name = "cltv_expiry_delta"];
}

message RouteHint {
    /**
    A list of hop hints that when chained together can assist in reaching a
    specific destination.
    */
    repeated HopHint hop_hints = 1 [json_name = "hop_hints"];
}

message Invoice {
    /**
    An optional memo to attach along with the invoice. Used for record keeping
    purposes for the invoice's creator, and will also be set in the description
    field of the encoded payment request if the description_hash field is not
    being used.
    */
    string memo = 1 [json_name = "memo"];

    reserved 2;

    /**
    The hex-encoded preimage (32 byte) which will allow settling an incoming
    HTLC payable to this preimage. When using REST, this field must be encoded
    as base64.
    */
    bytes r_preimage = 3 [json_name = "r_preimage"];

    /**
    The hash of the preimage. When using REST, this field must be encoded as
    base64.
    */
    bytes r_hash = 4 [json_name = "r_hash"];

    /**
    The value of this invoice in satoshis

    The fields value and value_msat are mutually exclusive.
    */
    int64 value = 5 [json_name = "value"];

    /**
    The value of this invoice in millisatoshis

    The fields value and value_msat are mutually exclusive.
    */
    int64 value_msat = 23 [json_name = "value_msat"];

    /// Whether this invoice has been fulfilled
    bool settled = 6 [json_name = "settled", deprecated = true];

    /// When this invoice was created
    int64 creation_date = 7 [json_name = "creation_date"];

    /// When this invoice was settled
    int64 settle_date = 8 [json_name = "settle_date"];

    /**
    A bare-bones invoice for a payment within the Lightning Network. With the
    details of the invoice, the sender has all the data necessary to send a
    payment to the recipient.
    */
    string payment_request = 9 [json_name = "payment_request"];

    /**
    Hash (SHA-256) of a description of the payment. Used if the description of
    payment (memo) is too long to naturally fit within the description field
    of an encoded payment request. When using REST, this field must be encoded
    as base64.
    */
    bytes description_hash = 10 [json_name = "description_hash"];

    /// Payment request expiry time in seconds. Default is 3600 (1 hour).
    int64 expiry = 11 [json_name = "expiry"];

    /// Fallback on-chain address.
    string fallback_addr = 12 [json_name = "fallback_addr"];

    /// Delta to use for the time-lock of the CLTV extended to the final hop.
    uint64 cltv_expiry = 13 [json_name = "cltv_expiry"];

    /**
    Route hints that can each be individually used to assist in reaching the
    invoice's destination.
    */
    repeated RouteHint route_hints = 14 [json_name = "route_hints"];

    /// Whether this invoice should include routing hints for private channels.
    bool private = 15 [json_name = "private"];

    /**
    The "add" index of this invoice. Each newly created invoice will increment
    this index making it monotonically increasing. Callers to the
    SubscribeInvoices call can use this to instantly get notified of all added
    invoices with an add_index greater than this one.
    */
    uint64 add_index = 16 [json_name = "add_index"];

    /**
    The "settle" index of this invoice. Each newly settled invoice will
    increment this index making it monotonically increasing. Callers to the
    SubscribeInvoices call can use this to instantly get notified of all
    settled invoices with an settle_index greater than this one.
    */
    uint64 settle_index = 17 [json_name = "settle_index"];

    /// Deprecated, use amt_paid_sat or amt_paid_msat.
    int64 amt_paid = 18 [json_name = "amt_paid", deprecated = true];

    /**
    The amount that was accepted for this invoice, in satoshis. This will ONLY
    be set if this invoice has been settled. We provide this field as if the
    invoice was created with a zero value, then we need to record what amount
    was ultimately accepted. Additionally, it's possible that the sender paid
    MORE that was specified in the original invoice. So we'll record that here
    as well.
    */
    int64 amt_paid_sat = 19 [json_name = "amt_paid_sat"];

    /**
    The amount that was accepted for this invoice, in millisatoshis. This will
    ONLY be set if this invoice has been settled. We provide this field as if
    the invoice was created with a zero value, then we need to record what
    amount was ultimately accepted. Additionally, it's possible that the sender
    paid MORE that was specified in the original invoice. So we'll record that
    here as well.
    */
    int64 amt_paid_msat = 20 [json_name = "amt_paid_msat"];

    enum InvoiceState {
        OPEN = 0;
        SETTLED = 1;
        CANCELED = 2;
        ACCEPTED = 3;
    }

    /**
    The state the invoice is in.
    */
    InvoiceState state = 21 [json_name = "state"];

    /// List of HTLCs paying to this invoice [EXPERIMENTAL].
    repeated InvoiceHTLC htlcs = 22 [json_name = "htlcs"];

    /// List of features advertised on the invoice.
    map<uint32, Feature> features = 24 [json_name = "features"];
}

enum InvoiceHTLCState {
    ACCEPTED = 0;
    SETTLED = 1;
    CANCELED = 2;
}

/// Details of an HTLC that paid to an invoice
message InvoiceHTLC {
    /// Short channel id over which the htlc was received.
    uint64 chan_id = 1 [json_name = "chan_id", jstype = JS_STRING];

    /// Index identifying the htlc on the channel.
    uint64 htlc_index = 2 [json_name = "htlc_index"];

    /// The amount of the htlc in msat.
    uint64 amt_msat = 3 [json_name = "amt_msat"];

    /// Block height at which this htlc was accepted.
    int32 accept_height = 4 [json_name = "accept_height"];

    /// Time at which this htlc was accepted.
    int64 accept_time = 5 [json_name = "accept_time"];

    /// Time at which this htlc was settled or canceled.
    int64 resolve_time = 6 [json_name = "resolve_time"];
    
    /// Block height at which this htlc expires.
    int32 expiry_height = 7 [json_name = "expiry_height"];

    /// Current state the htlc is in.
    InvoiceHTLCState state = 8 [json_name = "state"];

    /// Custom tlv records.
    map<uint64, bytes> custom_records = 9 [json_name = "custom_records"];

    /// The total amount of the mpp payment in msat.
    uint64 mpp_total_amt_msat = 10 [json_name = "mpp_total_amt_msat"];
}

message AddInvoiceResponse {
    bytes r_hash = 1 [json_name = "r_hash"];

    /**
    A bare-bones invoice for a payment within the Lightning Network. With the
    details of the invoice, the sender has all the data necessary to send a
    payment to the recipient.
    */
    string payment_request = 2 [json_name = "payment_request"];

    /**
    The "add" index of this invoice. Each newly created invoice will increment
    this index making it monotonically increasing. Callers to the
    SubscribeInvoices call can use this to instantly get notified of all added
    invoices with an add_index greater than this one.
    */
    uint64 add_index = 16 [json_name = "add_index"];
}
message PaymentHash {
    /**
    The hex-encoded payment hash of the invoice to be looked up. The passed
    payment hash must be exactly 32 bytes, otherwise an error is returned.
    Deprecated now that the REST gateway supports base64 encoding of bytes
    fields.
    */
    string r_hash_str = 1 [json_name = "r_hash_str", deprecated = true];

    /**
    The payment hash of the invoice to be looked up. When using REST, this field
    must be encoded as base64.
    */
    bytes r_hash = 2 [json_name = "r_hash"];
}

message ListInvoiceRequest {
    /// If set, only unsettled invoices will be returned in the response.
    bool pending_only = 1 [json_name = "pending_only"];

    /**
    The index of an invoice that will be used as either the start or end of a
    query to determine which invoices should be returned in the response.
    */
    uint64 index_offset = 4 [json_name = "index_offset"];

    /// The max number of invoices to return in the response to this query.
    uint64 num_max_invoices = 5 [json_name = "num_max_invoices"];

    /**
    If set, the invoices returned will result from seeking backwards from the
    specified index offset. This can be used to paginate backwards.
    */
    bool reversed = 6 [json_name = "reversed"];
}
message ListInvoiceResponse {
    /**
    A list of invoices from the time slice of the time series specified in the
    request.
    */
    repeated Invoice invoices = 1 [json_name = "invoices"];

    /**
    The index of the last item in the set of returned invoices. This can be used
    to seek further, pagination style.
    */
    uint64 last_index_offset = 2 [json_name = "last_index_offset"];

    /**
    The index of the last item in the set of returned invoices. This can be used
    to seek backwards, pagination style.
    */
    uint64 first_index_offset = 3 [json_name = "first_index_offset"];
}

message InvoiceSubscription {
    /**
    If specified (non-zero), then we'll first start by sending out
    notifications for all added indexes with an add_index greater than this
    value. This allows callers to catch up on any events they missed while they
    weren't connected to the streaming RPC.
    */
    uint64 add_index = 1 [json_name = "add_index"];

    /**
    If specified (non-zero), then we'll first start by sending out
    notifications for all settled indexes with an settle_index greater than
    this value. This allows callers to catch up on any events they missed while
    they weren't connected to the streaming RPC.
    */
    uint64 settle_index = 2 [json_name = "settle_index"];
}


message Payment {
    /// The payment hash
    string payment_hash = 1 [json_name = "payment_hash"];

    /// Deprecated, use value_sat or value_msat.
    int64 value = 2 [json_name = "value", deprecated = true];

    /// Deprecated, use creation_time_ns
    int64 creation_date = 3 [json_name = "creation_date", deprecated = true];

    /// The path this payment took.
    repeated string path = 4 [json_name = "path", deprecated = true];

    /// Deprecated, use fee_sat or fee_msat.
    int64 fee = 5 [json_name = "fee", deprecated = true];

    /// The payment preimage
    string payment_preimage = 6 [json_name = "payment_preimage"];

    /// The value of the payment in satoshis
    int64 value_sat = 7 [json_name = "value_sat"];

    /// The value of the payment in milli-satoshis
    int64 value_msat = 8 [json_name = "value_msat"];

    /// The optional payment request being fulfilled.
    string payment_request = 9 [json_name = "payment_request"];

    enum PaymentStatus {
        UNKNOWN = 0;
        IN_FLIGHT = 1;
        SUCCEEDED = 2;
        FAILED = 3;
    }

    // The status of the payment.
    PaymentStatus status = 10 [json_name = "status"];

    ///  The fee paid for this payment in satoshis
    int64 fee_sat = 11 [json_name = "fee_sat"];

    ///  The fee paid for this payment in milli-satoshis
    int64 fee_msat = 12 [json_name = "fee_msat"];

    /// The time in UNIX nanoseconds at which the payment was created.
    int64 creation_time_ns = 13 [json_name = "creation_time_ns"];

    /// The HTLCs made in attempt to settle the payment [EXPERIMENTAL].
    repeated HTLCAttempt htlcs = 14 [json_name = "htlcs"];
}

message HTLCAttempt {
        enum HTLCStatus {
                IN_FLIGHT = 0;
                SUCCEEDED = 1;
                FAILED = 2;
        }

        /// The status of the HTLC.
        HTLCStatus status = 1 [json_name = "status"];

        /// The route taken by this HTLC.
        Route route = 2 [json_name = "route"];

        /// The time in UNIX nanoseconds at which this HTLC was sent.
        int64 attempt_time_ns = 3 [json_name = "attempt_time_ns"];

        /**
        The time in UNIX nanoseconds at which this HTLC was settled or failed.
        This value will not be set if the HTLC is still IN_FLIGHT.
        */
        int64 resolve_time_ns = 4 [json_name = "resolve_time_ns"];
}

message ListPaymentsRequest {
    /**
    If true, then return payments that have not yet fully completed. This means
    that pending payments, as well as failed payments will show up if this
    field is set to True.
    */
    bool include_incomplete = 1;
}

message ListPaymentsResponse {
    /// The list of payments
    repeated Payment payments = 1 [json_name = "payments"];
}

message DeleteAllPaymentsRequest {
}

message DeleteAllPaymentsResponse {
}

message AbandonChannelRequest {
    ChannelPoint channel_point = 1;
}

message AbandonChannelResponse {
}


message DebugLevelRequest {
    bool show = 1;
    string level_spec = 2;
}
message DebugLevelResponse {
    string sub_systems = 1 [json_name = "sub_systems"];
}

message PayReqString {
    /// The payment request string to be decoded
    string pay_req = 1;
}
message PayReq {
    string destination = 1 [json_name = "destination"];
    string payment_hash = 2 [json_name = "payment_hash"];
    int64 num_satoshis = 3 [json_name = "num_satoshis"];
    int64 timestamp = 4 [json_name = "timestamp"];
    int64 expiry = 5 [json_name = "expiry"];
    string description = 6 [json_name = "description"];
    string description_hash = 7 [json_name = "description_hash"];
    string fallback_addr = 8 [json_name = "fallback_addr"];
    int64 cltv_expiry = 9 [json_name = "cltv_expiry"];
    repeated RouteHint route_hints = 10 [json_name = "route_hints"];
    bytes payment_addr = 11 [json_name = "payment_addr"];
    int64 num_msat = 12 [json_name = "num_msat"];
    map<uint32, Feature> features = 13 [json_name = "features"];
}

message Feature {
        string name = 2 [json_name = "name"];
        bool is_required = 3 [json_name = "is_required"];
        bool is_known = 4 [json_name = "is_known"];
}

message FeeReportRequest {}
message ChannelFeeReport {
    /// The channel that this fee report belongs to.
    string chan_point = 1 [json_name = "channel_point"];

    /// The base fee charged regardless of the number of milli-satoshis sent.
    int64 base_fee_msat = 2 [json_name = "base_fee_msat"];

    /// The amount charged per milli-satoshis transferred expressed in millionths of a satoshi.
    int64 fee_per_mil = 3 [json_name = "fee_per_mil"];

    /// The effective fee rate in milli-satoshis. Computed by dividing the fee_per_mil value by 1 million.
    double fee_rate = 4 [json_name = "fee_rate"];
}
message FeeReportResponse {
    /// An array of channel fee reports which describes the current fee schedule for each channel.
    repeated ChannelFeeReport channel_fees = 1 [json_name = "channel_fees"];

    /// The total amount of fee revenue (in satoshis) the switch has collected over the past 24 hrs.
    uint64 day_fee_sum = 2 [json_name = "day_fee_sum"];

    /// The total amount of fee revenue (in satoshis) the switch has collected over the past 1 week.
    uint64 week_fee_sum = 3 [json_name = "week_fee_sum"];

    /// The total amount of fee revenue (in satoshis) the switch has collected over the past 1 month.
    uint64 month_fee_sum = 4 [json_name = "month_fee_sum"];
}

message PolicyUpdateRequest {
    oneof scope {
        /// If set, then this update applies to all currently active channels.
        bool global = 1 [json_name = "global"] ;

        /// If set, this update will target a specific channel.
        ChannelPoint chan_point = 2 [json_name = "chan_point"];
    }

    /// The base fee charged regardless of the number of milli-satoshis sent.
    int64 base_fee_msat = 3 [json_name = "base_fee_msat"];

    /// The effective fee rate in milli-satoshis. The precision of this value goes up to 6 decimal places, so 1e-6.
    double fee_rate = 4 [json_name = "fee_rate"];

    /// The required timelock delta for HTLCs forwarded over the channel.
    uint32 time_lock_delta = 5 [json_name = "time_lock_delta"];

    /// If set, the maximum HTLC size in milli-satoshis. If unset, the maximum HTLC will be unchanged.
    uint64 max_htlc_msat = 6 [json_name = "max_htlc_msat"];

    /// The minimum HTLC size in milli-satoshis. Only applied if min_htlc_msat_specified is true.
    uint64 min_htlc_msat = 7 [json_name = "min_htlc_msat"];

    /// If true, min_htlc_msat is applied.
    bool min_htlc_msat_specified = 8 [json_name = "set_min_htlc_msat"];
}
message PolicyUpdateResponse {
}

message ForwardingHistoryRequest {
    /// Start time is the starting point of the forwarding history request. All records beyond this point will be included, respecting the end time, and the index offset.
    uint64 start_time = 1 [json_name = "start_time"];

    /// End time is the end point of the forwarding history request. The response will carry at most 50k records between the start time and the end time. The index offset can be used to implement pagination.
    uint64 end_time = 2 [json_name = "end_time"];

    /// Index offset is the offset in the time series to start at. As each response can only contain 50k records, callers can use this to skip around within a packed time series.
    uint32 index_offset = 3 [json_name = "index_offset"];

    /// The max number of events to return in the response to this query.
    uint32 num_max_events = 4 [json_name = "num_max_events"];
}
message ForwardingEvent {
    /// Timestamp is the time (unix epoch offset) that this circuit was completed.
    uint64 timestamp = 1 [json_name = "timestamp"];

    /// The incoming channel ID that carried the HTLC that created the circuit.
    uint64 chan_id_in = 2 [json_name = "chan_id_in", jstype = JS_STRING];

    /// The outgoing channel ID that carried the preimage that completed the circuit.
    uint64 chan_id_out = 4 [json_name = "chan_id_out", jstype = JS_STRING];

    /// The total amount (in satoshis) of the incoming HTLC that created half the circuit.
    uint64 amt_in = 5 [json_name = "amt_in"];

    /// The total amount (in satoshis) of the outgoing HTLC that created the second half of the circuit.
    uint64 amt_out = 6 [json_name = "amt_out"];

    /// The total fee (in satoshis) that this payment circuit carried.
    uint64 fee = 7 [json_name = "fee"];

    /// The total fee (in milli-satoshis) that this payment circuit carried.
    uint64 fee_msat = 8 [json_name = "fee_msat"];

    /// The total amount (in milli-satoshis) of the incoming HTLC that created half the circuit.
    uint64 amt_in_msat = 9 [json_name = "amt_in_msat"];

    /// The total amount (in milli-satoshis) of the outgoing HTLC that created the second half of the circuit.
    uint64 amt_out_msat = 10 [json_name = "amt_out_msat"];


    // TODO(roasbeef): add settlement latency?
    //  * use FPE on the chan id?
    //  * also list failures?
}
message ForwardingHistoryResponse {
   /// A list of forwarding events from the time slice of the time series specified in the request.
   repeated ForwardingEvent forwarding_events = 1 [json_name = "forwarding_events"];

   /// The index of the last time in the set of returned forwarding events. Can be used to seek further, pagination style.
   uint32 last_offset_index = 2 [json_name = "last_offset_index"];
}

message ExportChannelBackupRequest {
    /// The target channel point to obtain a back up for.
    ChannelPoint chan_point = 1;
}

message ChannelBackup {
    /**
    Identifies the channel that this backup belongs to.
    */
    ChannelPoint chan_point = 1 [ json_name = "chan_point" ];

    /**
    Is an encrypted single-chan backup. this can be passed to
    RestoreChannelBackups, or the WalletUnlocker Init and Unlock methods in
    order to trigger the recovery protocol. When using REST, this field must be
    encoded as base64.
    */
    bytes chan_backup = 2 [ json_name = "chan_backup" ];
}

message MultiChanBackup {
    /**
    Is the set of all channels that are included in this multi-channel backup.
    */
    repeated ChannelPoint chan_points = 1 [ json_name = "chan_points" ];

    /**
    A single encrypted blob containing all the static channel backups of the
    channel listed above. This can be stored as a single file or blob, and
    safely be replaced with any prior/future versions. When using REST, this
    field must be encoded as base64.
    */
    bytes multi_chan_backup = 2 [ json_name = "multi_chan_backup" ];
}

message ChanBackupExportRequest {}
message ChanBackupSnapshot  {
    /**
    The set of new channels that have been added since the last channel backup
    snapshot was requested.
    */
    ChannelBackups single_chan_backups = 1 [ json_name = "single_chan_backups" ];

    /**
    A multi-channel backup that covers all open channels currently known to
    lnd.
    */
    MultiChanBackup multi_chan_backup  = 2 [ json_name = "multi_chan_backup" ];
}

message ChannelBackups {
    /**
    A set of single-chan static channel backups.
    */
    repeated ChannelBackup chan_backups = 1 [ json_name = "chan_backups" ];
}

message RestoreChanBackupRequest {
    oneof backup {
        /**
        The channels to restore as a list of channel/backup pairs.
        */
        ChannelBackups chan_backups = 1 [ json_name = "chan_backups" ];

        /**
        The channels to restore in the packed multi backup format. When using
        REST, this field must be encoded as base64.
        */
        bytes multi_chan_backup = 2 [ json_name = "multi_chan_backup" ];
    }
}
message RestoreBackupResponse {}

message ChannelBackupSubscription {}

message VerifyChanBackupResponse {
}

<<<<<<< HEAD
service HashResolver {
    // ResolveHash is used by LND to request translation of Rhash to a pre-image.
    // the resolver may return the preimage and error indicating that there is no
    // such hash/deal
    rpc ResolveHash(ResolveRequest) returns (ResolveResponse) {}
}

message ResolveRequest {
    string hash = 1 [json_name = "hash"];
    uint32 timeout = 2 [json_name = "timeout"];
    uint32 height_now = 3 [json_name = "height_now"];
    int64  amount = 4 [json_name = "amount"];
}

message ResolveResponse {
    string preimage = 1 [json_name = "preimage"];
=======
message MacaroonPermission {
    /// The entity a permission grants access to.
    string entity = 1 [json_name = "entity"];

    /// The action that is granted.
    string action = 2 [json_name = "action"];
}
message BakeMacaroonRequest {
    /// The list of permissions the new macaroon should grant.
    repeated MacaroonPermission permissions = 1 [json_name = "permissions"];
}
message BakeMacaroonResponse {
    /// The hex encoded macaroon, serialized in binary format.
    string macaroon = 1 [json_name = "macaroon"];
>>>>>>> 77fde0f2
}<|MERGE_RESOLUTION|>--- conflicted
+++ resolved
@@ -2843,24 +2843,6 @@
 message VerifyChanBackupResponse {
 }
 
-<<<<<<< HEAD
-service HashResolver {
-    // ResolveHash is used by LND to request translation of Rhash to a pre-image.
-    // the resolver may return the preimage and error indicating that there is no
-    // such hash/deal
-    rpc ResolveHash(ResolveRequest) returns (ResolveResponse) {}
-}
-
-message ResolveRequest {
-    string hash = 1 [json_name = "hash"];
-    uint32 timeout = 2 [json_name = "timeout"];
-    uint32 height_now = 3 [json_name = "height_now"];
-    int64  amount = 4 [json_name = "amount"];
-}
-
-message ResolveResponse {
-    string preimage = 1 [json_name = "preimage"];
-=======
 message MacaroonPermission {
     /// The entity a permission grants access to.
     string entity = 1 [json_name = "entity"];
@@ -2875,5 +2857,4 @@
 message BakeMacaroonResponse {
     /// The hex encoded macaroon, serialized in binary format.
     string macaroon = 1 [json_name = "macaroon"];
->>>>>>> 77fde0f2
 }
--- conflicted
+++ resolved
@@ -1689,24 +1689,22 @@
     */
     FundingShim funding_shim = 14;
 
-<<<<<<< HEAD
+    /*
+    The maximum amount of coins in millisatoshi that can be pending within
+    the channel. It only applies to the remote party.
+    */
+    uint64 remote_max_value_in_flight_msat = 15;
+
+    /*
+    The maximum number of concurrent HTLCs we will allow the remote party to add
+    to the commitment transaction.
+    */
+    uint32 remote_max_htlcs = 16;
+
     /**
     Whether tx fees should be subtracted from channel balance.
     */
-    bool subtract_fees = 15;
-=======
-    /*
-    The maximum amount of coins in millisatoshi that can be pending within
-    the channel. It only applies to the remote party.
-    */
-    uint64 remote_max_value_in_flight_msat = 15;
-
-    /*
-    The maximum number of concurrent HTLCs we will allow the remote party to add
-    to the commitment transaction.
-    */
-    uint32 remote_max_htlcs = 16;
->>>>>>> 8668248d
+    bool subtract_fees = 17;
 }
 message OpenStatusUpdate {
     oneof update {

// Copyright (c) 2013-2017 The btcsuite developers
// Copyright (c) 2015-2016 The Decred developers
// Copyright (C) 2015-2017 The Lightning Network Developers

package lnd

import (
	"errors"
	"fmt"
	"io/ioutil"
	"net"
	"os"
	"os/user"
	"path"
	"path/filepath"
	"regexp"
	"strconv"
	"strings"
	"time"

	"github.com/btcsuite/btcutil"
	flags "github.com/jessevdk/go-flags"
	"github.com/lightningnetwork/lnd/autopilot"
	"github.com/lightningnetwork/lnd/build"
	"github.com/lightningnetwork/lnd/chanbackup"
	"github.com/lightningnetwork/lnd/channeldb"
	"github.com/lightningnetwork/lnd/discovery"
	"github.com/lightningnetwork/lnd/htlcswitch"
	"github.com/lightningnetwork/lnd/htlcswitch/hodl"
	"github.com/lightningnetwork/lnd/lncfg"
	"github.com/lightningnetwork/lnd/lnrpc/routerrpc"
	"github.com/lightningnetwork/lnd/lnrpc/signrpc"
	"github.com/lightningnetwork/lnd/lnwire"
	"github.com/lightningnetwork/lnd/routing"
	"github.com/lightningnetwork/lnd/tor"
)

const (
	defaultConfigFilename     = "lnd.conf"
	defaultDataDirname        = "data"
	defaultChainSubDirname    = "chain"
	defaultGraphSubDirname    = "graph"
	defaultTowerSubDirname    = "watchtower"
	defaultTLSCertFilename    = "tls.cert"
	defaultTLSKeyFilename     = "tls.key"
	defaultAdminMacFilename   = "admin.macaroon"
	defaultReadMacFilename    = "readonly.macaroon"
	defaultInvoiceMacFilename = "invoice.macaroon"
	defaultLogLevel           = "info"
	defaultLogDirname         = "logs"
	defaultLogFilename        = "lnd.log"
	defaultRPCPort            = 10009
	defaultRESTPort           = 8080
	defaultPeerPort           = 8384
	defaultRPCHost            = "localhost"

	// DefaultMaxPendingChannels is the default maximum number of incoming
	// pending channels permitted per peer.
	DefaultMaxPendingChannels = 1

	defaultNoSeedBackup             = false
	defaultTrickleDelay             = 90 * 1000
	defaultChanStatusSampleInterval = time.Minute
	defaultChanEnableTimeout        = 19 * time.Minute
	defaultChanDisableTimeout       = 20 * time.Minute
	defaultMaxLogFiles              = 3
	defaultMaxLogFileSize           = 10
	defaultMinBackoff               = time.Second
	defaultMaxBackoff               = time.Hour

	defaultTorSOCKSPort            = 9050
	defaultTorDNSHost              = "soa.nodes.lightning.directory"
	defaultTorDNSPort              = 53
	defaultTorControlPort          = 9051
	defaultTorV2PrivateKeyFilename = "v2_onion_private_key"
	defaultTorV3PrivateKeyFilename = "v3_onion_private_key"

	// DefaultIncomingBroadcastDelta defines the number of blocks before the
	// expiry of an incoming htlc at which we force close the channel. We
	// only go to chain if we also have the preimage to actually pull in the
	// htlc. BOLT #2 suggests 7 blocks. We use a few more for extra safety.
	// Within this window we need to get our sweep or 2nd level success tx
	// confirmed, because after that the remote party is also able to claim
	// the htlc using the timeout path.
	DefaultIncomingBroadcastDelta = 10

	// defaultFinalCltvRejectDelta defines the number of blocks before the
	// expiry of an incoming exit hop htlc at which we cancel it back
	// immediately. It is an extra safety measure over the final cltv
	// requirement as it is defined in the invoice. It ensures that we
	// cancel back htlcs that, when held on to, may cause us to force close
	// the channel because we enter the incoming broadcast window. Bolt #11
	// suggests 9 blocks here. We use a few more for additional safety.
	//
	// There is still a small gap that remains between receiving the
	// RevokeAndAck and canceling back. If a new block arrives within that
	// window, we may still force close the channel. There is currently no
	// way to reject an UpdateAddHtlc of which we already know that it will
	// push us in the broadcast window.
	defaultFinalCltvRejectDelta = DefaultIncomingBroadcastDelta + 3

	// DefaultOutgoingBroadcastDelta defines the number of blocks before the
	// expiry of an outgoing htlc at which we force close the channel. We
	// are not in a hurry to force close, because there is nothing to claim
	// for us. We do need to time the htlc out, because there may be an
	// incoming htlc that will time out too (albeit later). Bolt #2 suggests
	// a value of -1 here, but we allow one block less to prevent potential
	// confusion around the negative value. It means we force close the
	// channel at exactly the htlc expiry height.
	DefaultOutgoingBroadcastDelta = 0

	// defaultOutgoingCltvRejectDelta defines the number of blocks before
	// the expiry of an outgoing htlc at which we don't want to offer it to
	// the next peer anymore. If that happens, we cancel back the incoming
	// htlc. This is to prevent the situation where we have an outstanding
	// htlc that brings or will soon bring us inside the outgoing broadcast
	// window and trigger us to force close the channel. Bolt #2 suggests a
	// value of 0. We pad it a bit, to prevent a slow round trip to the next
	// peer and a block arriving during that round trip to trigger force
	// closure.
	defaultOutgoingCltvRejectDelta = DefaultOutgoingBroadcastDelta + 3

	// minTimeLockDelta is the minimum timelock we require for incoming
	// HTLCs on our channels.
	minTimeLockDelta = 4

	defaultAlias = ""
	defaultColor = "#3399FF"
)

var (
	defaultLndDir     = btcutil.AppDataDir("lnd", false)
	defaultConfigFile = filepath.Join(defaultLndDir, defaultConfigFilename)
	defaultDataDir    = filepath.Join(defaultLndDir, defaultDataDirname)
	defaultLogDir     = filepath.Join(defaultLndDir, defaultLogDirname)

	defaultTowerDir = filepath.Join(defaultDataDir, defaultTowerSubDirname)

	defaultTLSCertPath = filepath.Join(defaultLndDir, defaultTLSCertFilename)
	defaultTLSKeyPath  = filepath.Join(defaultLndDir, defaultTLSKeyFilename)

	defaultBtcdDir         = btcutil.AppDataDir("btcd", false)
	defaultBtcdRPCCertFile = filepath.Join(defaultBtcdDir, "rpc.cert")

	defaultLtcdDir         = btcutil.AppDataDir("ltcd", false)
	defaultLtcdRPCCertFile = filepath.Join(defaultLtcdDir, "rpc.cert")

	defaultBitcoindDir  = btcutil.AppDataDir("bitcoin", false)
	defaultLitecoindDir = btcutil.AppDataDir("litecoin", false)

	defaultTorSOCKS   = net.JoinHostPort("localhost", strconv.Itoa(defaultTorSOCKSPort))
	defaultTorDNS     = net.JoinHostPort(defaultTorDNSHost, strconv.Itoa(defaultTorDNSPort))
	defaultTorControl = net.JoinHostPort("localhost", strconv.Itoa(defaultTorControlPort))
)

type chainConfig struct {
	Active   bool   `long:"active" description:"If the chain should be active or not."`
	ChainDir string `long:"chaindir" description:"The directory to store the chain's data within."`

	Node string `long:"node" description:"The blockchain interface to use." choice:"xsnd" choice:"btcd" choice:"bitcoind" choice:"neutrino" choice:"ltcd" choice:"litecoind" choice:"lightwallet"`

	MainNet  bool `long:"mainnet" description:"Use the main network"`
	TestNet3 bool `long:"testnet" description:"Use the test network"`
	SimNet   bool `long:"simnet" description:"Use the simulation test network"`
	RegTest  bool `long:"regtest" description:"Use the regression test network"`

	DefaultNumChanConfs int                 `long:"defaultchanconfs" description:"The default number of confirmations a channel must have before it's considered open. If this is not set, we will scale the value according to the channel size."`
	DefaultRemoteDelay  int                 `long:"defaultremotedelay" description:"The default number of blocks we will require our channel counterparty to wait before accessing its funds in case of unilateral close. If this is not set, we will scale the value according to the channel size."`
	MinHTLCIn           lnwire.MilliSatoshi `long:"minhtlc" description:"The smallest HTLC we are willing to accept on our channels, in millisatoshi"`
	MinHTLCOut          lnwire.MilliSatoshi `long:"minhtlcout" description:"The smallest HTLC we are willing to send out on our channels, in millisatoshi"`
	BaseFee             lnwire.MilliSatoshi `long:"basefee" description:"The base fee in millisatoshi we will charge for forwarding payments on our channels"`
	FeeRate             lnwire.MilliSatoshi `long:"feerate" description:"The fee rate used when forwarding payments on our channels. The total fee charged is basefee + (amount * feerate / 1000000), where amount is the forwarded amount."`
	TimeLockDelta       uint32              `long:"timelockdelta" description:"The CLTV delta we will subtract from a forwarded HTLC's timelock value"`
}

type neutrinoConfig struct {
	AddPeers           []string      `short:"a" long:"addpeer" description:"Add a peer to connect with at startup"`
	ConnectPeers       []string      `long:"connect" description:"Connect only to the specified peers at startup"`
	MaxPeers           int           `long:"maxpeers" description:"Max number of inbound and outbound peers"`
	BanDuration        time.Duration `long:"banduration" description:"How long to ban misbehaving peers.  Valid time units are {s, m, h}.  Minimum 1 second"`
	BanThreshold       uint32        `long:"banthreshold" description:"Maximum allowed ban score before disconnecting and banning misbehaving peers."`
	FeeURL             string        `long:"feeurl" description:"Optional URL for fee estimation. If a URL is not specified, static fees will be used for estimation."`
	AssertFilterHeader string        `long:"assertfilterheader" description:"Optional filter header in height:hash format to assert the state of neutrino's filter header chain on startup. If the assertion does not hold, then the filter header chain will be re-synced from the genesis block."`
}

type btcdConfig struct {
	Dir        string `long:"dir" description:"The base directory that contains the node's data, logs, configuration file, etc."`
	RPCHost    string `long:"rpchost" description:"The daemon's rpc listening address. If a port is omitted, then the default port for the selected chain parameters will be used."`
	RPCUser    string `long:"rpcuser" description:"Username for RPC connections"`
	RPCPass    string `long:"rpcpass" default-mask:"-" description:"Password for RPC connections"`
	RPCCert    string `long:"rpccert" description:"File containing the daemon's certificate file"`
	RawRPCCert string `long:"rawrpccert" description:"The raw bytes of the daemon's PEM-encoded certificate chain which will be used to authenticate the RPC connection."`
}

type bitcoindConfig struct {
	Dir            string `long:"dir" description:"The base directory that contains the node's data, logs, configuration file, etc."`
	RPCHost        string `long:"rpchost" description:"The daemon's rpc listening address. If a port is omitted, then the default port for the selected chain parameters will be used."`
	RPCUser        string `long:"rpcuser" description:"Username for RPC connections"`
	RPCPass        string `long:"rpcpass" default-mask:"-" description:"Password for RPC connections"`
	ZMQPubRawBlock string `long:"zmqpubrawblock" description:"The address listening for ZMQ connections to deliver raw block notifications"`
	ZMQPubRawTx    string `long:"zmqpubrawtx" description:"The address listening for ZMQ connections to deliver raw transaction notifications"`
}

type lightWalletConfig struct {
	Dir             string `long:"dir" description:"The base directory that contains the node's data, logs, configuration file, etc."`
	RPCHost         string `long:"rpchost" description:"The daemon's rpc listening address. If a port is omitted, then the default port for the selected chain parameters will be used."`
	RPCUser         string `long:"rpcuser" description:"Username for RPC connections"`
	RPCPass         string `long:"rpcpass" default-mask:"-" description:"Password for RPC connections"`
	ZMQPubRawHeader string `long:"zmqpubrawheader" description:"The address listening for ZMQ connections to deliver raw header notifications"`
	UseWalletBackend bool  `long:"usewalletbackend" description:"Use light wallet as lnwallet backend"`
}

type autoPilotConfig struct {
	Active         bool               `long:"active" description:"If the autopilot agent should be active or not."`
	Heuristic      map[string]float64 `long:"heuristic" description:"Heuristic to activate, and the weight to give it during scoring."`
	MaxChannels    int                `long:"maxchannels" description:"The maximum number of channels that should be created"`
	Allocation     float64            `long:"allocation" description:"The percentage of total funds that should be committed to automatic channel establishment"`
	MinChannelSize int64              `long:"minchansize" description:"The smallest channel that the autopilot agent should create"`
	MaxChannelSize int64              `long:"maxchansize" description:"The largest channel that the autopilot agent should create"`
	Private        bool               `long:"private" description:"Whether the channels created by the autopilot agent should be private or not. Private channels won't be announced to the network."`
	MinConfs       int32              `long:"minconfs" description:"The minimum number of confirmations each of your inputs in funding transactions created by the autopilot agent must have."`
	ConfTarget     uint32             `long:"conftarget" description:"The confirmation target (in blocks) for channels opened by autopilot."`
}

type dualFundingConfig struct {
	Active         bool               `long:"active" description:"If the dual channel funding should be active or not."`
}

type torConfig struct {
	Active          bool   `long:"active" description:"Allow outbound and inbound connections to be routed through Tor"`
	SOCKS           string `long:"socks" description:"The host:port that Tor's exposed SOCKS5 proxy is listening on"`
	DNS             string `long:"dns" description:"The DNS server as host:port that Tor will use for SRV queries - NOTE must have TCP resolution enabled"`
	StreamIsolation bool   `long:"streamisolation" description:"Enable Tor stream isolation by randomizing user credentials for each connection."`
	Control         string `long:"control" description:"The host:port that Tor is listening on for Tor control connections"`
	TargetIPAddress string `long:"targetipaddress" description:"IP address that Tor should use as the target of the hidden service"`
	V2              bool   `long:"v2" description:"Automatically set up a v2 onion service to listen for inbound connections"`
	V3              bool   `long:"v3" description:"Automatically set up a v3 onion service to listen for inbound connections"`
	PrivateKeyPath  string `long:"privatekeypath" description:"The path to the private key of the onion service being created"`
}

// config defines the configuration options for lnd.
//
// See loadConfig for further details regarding the configuration
// loading+parsing process.
type config struct {
	ShowVersion bool `short:"V" long:"version" description:"Display version information and exit"`

	LndDir          string   `long:"lnddir" description:"The base directory that contains lnd's data, logs, configuration file, etc."`
	ConfigFile      string   `short:"C" long:"configfile" description:"Path to configuration file"`
	DataDir         string   `short:"b" long:"datadir" description:"The directory to store lnd's data within"`
	SyncFreelist    bool     `long:"sync-freelist" description:"Whether the databases used within lnd should sync their freelist to disk. This is disabled by default resulting in improved memory performance during operation, but with an increase in startup time."`
	TLSCertPath     string   `long:"tlscertpath" description:"Path to write the TLS certificate for lnd's RPC and REST services"`
	TLSKeyPath      string   `long:"tlskeypath" description:"Path to write the TLS private key for lnd's RPC and REST services"`
	TLSExtraIPs     []string `long:"tlsextraip" description:"Adds an extra ip to the generated certificate"`
	TLSExtraDomains []string `long:"tlsextradomain" description:"Adds an extra domain to the generated certificate"`
	NoMacaroons     bool     `long:"no-macaroons" description:"Disable macaroon authentication"`
	AdminMacPath    string   `long:"adminmacaroonpath" description:"Path to write the admin macaroon for lnd's RPC and REST services if it doesn't exist"`
	ReadMacPath     string   `long:"readonlymacaroonpath" description:"Path to write the read-only macaroon for lnd's RPC and REST services if it doesn't exist"`
	InvoiceMacPath  string   `long:"invoicemacaroonpath" description:"Path to the invoice-only macaroon for lnd's RPC and REST services if it doesn't exist"`
	LogDir          string   `long:"logdir" description:"Directory to log output."`
	MaxLogFiles     int      `long:"maxlogfiles" description:"Maximum logfiles to keep (0 for no rotation)"`
	MaxLogFileSize  int      `long:"maxlogfilesize" description:"Maximum logfile size in MB"`

	// We'll parse these 'raw' string arguments into real net.Addrs in the
	// loadConfig function. We need to expose the 'raw' strings so the
	// command line library can access them.
	// Only the parsed net.Addrs should be used!
	RawRPCListeners  []string `long:"rpclisten" description:"Add an interface/port/socket to listen for RPC connections"`
	RawRESTListeners []string `long:"restlisten" description:"Add an interface/port/socket to listen for REST connections"`
	RawListeners     []string `long:"listen" description:"Add an interface/port to listen for peer connections"`
	RawExternalIPs   []string `long:"externalip" description:"Add an ip:port to the list of local addresses we claim to listen on to peers. If a port is not specified, the default (9735) will be used regardless of other parameters"`
	RPCListeners     []net.Addr
	RESTListeners    []net.Addr
	Listeners        []net.Addr
	ExternalIPs      []net.Addr
	DisableListen    bool          `long:"nolisten" description:"Disable listening for incoming peer connections"`
	DisableRest      bool          `long:"norest" description:"Disable REST API"`
	NAT              bool          `long:"nat" description:"Toggle NAT traversal support (using either UPnP or NAT-PMP) to automatically advertise your external IP address to the network -- NOTE this does not support devices behind multiple NATs"`
	MinBackoff       time.Duration `long:"minbackoff" description:"Shortest backoff when reconnecting to persistent peers. Valid time units are {s, m, h}."`
	MaxBackoff       time.Duration `long:"maxbackoff" description:"Longest backoff when reconnecting to persistent peers. Valid time units are {s, m, h}."`

	DebugLevel string `short:"d" long:"debuglevel" description:"Logging level for all subsystems {trace, debug, info, warn, error, critical} -- You may also specify <subsystem>=<level>,<subsystem2>=<level>,... to set the log level for individual subsystems -- Use show to list available subsystems"`

	CPUProfile string `long:"cpuprofile" description:"Write CPU profile to the specified file"`

	Profile string `long:"profile" description:"Enable HTTP profiling on given port -- NOTE port must be between 1024 and 65535"`

	UnsafeDisconnect   bool   `long:"unsafe-disconnect" description:"DEPRECATED: Allows the rpcserver to intentionally disconnect from peers with open channels. THIS FLAG WILL BE REMOVED IN 0.10.0"`
	UnsafeReplay       bool   `long:"unsafe-replay" description:"Causes a link to replay the adds on its commitment txn after starting up, this enables testing of the sphinx replay logic."`
	MaxPendingChannels int    `long:"maxpendingchannels" description:"The maximum number of incoming pending channels permitted per peer."`
	BackupFilePath     string `long:"backupfilepath" description:"The target location of the channel backup file"`

	Bitcoin      *chainConfig    	   `group:"Bitcoin" namespace:"bitcoin"`
	BtcdMode     *btcdConfig     	   `group:"btcd" namespace:"btcd"`
	BitcoindMode *bitcoindConfig 	   `group:"bitcoind" namespace:"bitcoind"`
	NeutrinoMode *neutrinoConfig 	   `group:"neutrino" namespace:"neutrino"`
	LightWalletMode *lightWalletConfig `group:"lightwallet" namespace:"lightwallet"`

	Litecoin      *chainConfig    `group:"Litecoin" namespace:"litecoin"`
	LtcdMode      *btcdConfig     `group:"ltcd" namespace:"ltcd"`
	LitecoindMode *bitcoindConfig `group:"litecoind" namespace:"litecoind"`

	Xsncoin      *chainConfig    `group:"Xsncoin" namespace:"xsncoin"`
	XsndMode 	 *bitcoindConfig `group:"xsnd" namespace:"xsnd"`

	Autopilot *autoPilotConfig `group:"Autopilot" namespace:"autopilot"`
	DualFunding *dualFundingConfig `group:"DualFunding" namespace:"dualfunding"`

	Tor *torConfig `group:"Tor" namespace:"tor"`

	SubRPCServers *subRPCServerConfigs `group:"subrpc"`

	Hodl *hodl.Config `group:"hodl" namespace:"hodl"`

	NoNetBootstrap bool `long:"nobootstrap" description:"If true, then automatic network bootstrapping will not be attempted."`

	NoSeedBackup bool `long:"noseedbackup" description:"If true, NO SEED WILL BE EXPOSED AND THE WALLET WILL BE ENCRYPTED USING THE DEFAULT PASSPHRASE -- EVER. THIS FLAG IS ONLY FOR TESTING AND IS BEING DEPRECATED."`

	TrickleDelay             int           `long:"trickledelay" description:"Time in milliseconds between each release of announcements to the network"`
	ChanEnableTimeout        time.Duration `long:"chan-enable-timeout" description:"The duration that a peer connection must be stable before attempting to send a channel update to reenable or cancel a pending disables of the peer's channels on the network (default: 19m)."`
	ChanDisableTimeout       time.Duration `long:"chan-disable-timeout" description:"The duration that must elapse after first detecting that an already active channel is actually inactive and sending channel update disabling it to the network. The pending disable can be canceled if the peer reconnects and becomes stable for chan-enable-timeout before the disable update is sent. (default: 20m)"`
	ChanStatusSampleInterval time.Duration `long:"chan-status-sample-interval" description:"The polling interval between attempts to detect if an active channel has become inactive due to its peer going offline. (default: 1m)"`

	Alias       string `long:"alias" description:"The node alias. Used as a moniker by peers and intelligence services"`
	Color       string `long:"color" description:"The color of the node in hex format (i.e. '#3399FF'). Used to customize node appearance in intelligence services"`
	MinChanSize int64  `long:"minchansize" description:"The smallest channel size (in satoshis) that we should accept. Incoming channels smaller than this will be rejected"`

	NumGraphSyncPeers      int           `long:"numgraphsyncpeers" description:"The number of peers that we should receive new graph updates from. This option can be tuned to save bandwidth for light clients or routing nodes."`
	HistoricalSyncInterval time.Duration `long:"historicalsyncinterval" description:"The polling interval between historical graph sync attempts. Each historical graph sync attempt ensures we reconcile with the remote peer's graph from the genesis block."`

	IgnoreHistoricalGossipFilters bool `long:"ignore-historical-gossip-filters" description:"If true, will not reply with historical data that matches the range specified by a remote peer's gossip_timestamp_filter. Doing so will result in lower memory and bandwidth requirements."`

	RejectPush bool `long:"rejectpush" description:"If true, lnd will not accept channel opening requests with non-zero push amounts. This should prevent accidental pushes to merchant nodes."`

	RejectHTLC bool `long:"rejecthtlc" description:"If true, lnd will not forward any HTLCs that are meant as onward payments. This option will still allow lnd to send HTLCs and receive HTLCs but lnd won't be used as a hop."`

	StaggerInitialReconnect bool `long:"stagger-initial-reconnect" description:"If true, will apply a randomized staggering between 0s and 30s when reconnecting to persistent peers on startup. The first 10 reconnections will be attempted instantly, regardless of the flag's value"`

	MaxOutgoingCltvExpiry uint32 `long:"max-cltv-expiry" description:"The maximum number of blocks funds could be locked up for when forwarding payments."`

	MaxChannelFeeAllocation float64 `long:"max-channel-fee-allocation" description:"The maximum percentage of total funds that can be allocated to a channel's commitment fee. This only applies for the initiator of the channel. Valid values are within [0.1, 1]."`

	net tor.Net

	EnableUpfrontShutdown bool `long:"enable-upfront-shutdown" description:"If true, option upfront shutdown script will be enabled. If peers that we open channels with support this feature, we will automatically set the script to which cooperative closes should be paid out to on channel open. This offers the partial protection of a channel peer disconnecting from us if cooperative close is attempted with a different script."`

	Routing *routing.Conf `group:"routing" namespace:"routing"`

	Workers *lncfg.Workers `group:"workers" namespace:"workers"`

	Caches *lncfg.Caches `group:"caches" namespace:"caches"`

	Prometheus lncfg.Prometheus `group:"prometheus" namespace:"prometheus"`

	WtClient *lncfg.WtClient `group:"wtclient" namespace:"wtclient"`

	Watchtower *lncfg.Watchtower `group:"watchtower" namespace:"watchtower"`

	LegacyProtocol *lncfg.LegacyProtocol `group:"legacyprotocol" namespace:"legacyprotocol"`
}

// loadConfig initializes and parses the config using a config file and command
// line options.
//
// The configuration proceeds as follows:
// 	1) Start with a default config with sane settings
// 	2) Pre-parse the command line to check for an alternative config file
// 	3) Load configuration file overwriting defaults with any specified options
// 	4) Parse CLI options and overwrite/add any specified options
func loadConfig() (*config, error) {
	defaultCfg := config{
		LndDir:         defaultLndDir,
		ConfigFile:     defaultConfigFile,
		DataDir:        defaultDataDir,
		DebugLevel:     defaultLogLevel,
		TLSCertPath:    defaultTLSCertPath,
		TLSKeyPath:     defaultTLSKeyPath,
		LogDir:         defaultLogDir,
		MaxLogFiles:    defaultMaxLogFiles,
		MaxLogFileSize: defaultMaxLogFileSize,
		Bitcoin: &chainConfig{
			MinHTLCIn:     defaultBitcoinMinHTLCInMSat,
			MinHTLCOut:    defaultBitcoinMinHTLCOutMSat,
			BaseFee:       DefaultBitcoinBaseFeeMSat,
			FeeRate:       DefaultBitcoinFeeRate,
			TimeLockDelta: DefaultBitcoinTimeLockDelta,
			Node:          "btcd",
		},
		BtcdMode: &btcdConfig{
			Dir:     defaultBtcdDir,
			RPCHost: defaultRPCHost,
			RPCCert: defaultBtcdRPCCertFile,
		},
		BitcoindMode: &bitcoindConfig{
			Dir:     defaultBitcoindDir,
			RPCHost: defaultRPCHost,
		},
		Litecoin: &chainConfig{
			MinHTLCIn:     defaultLitecoinMinHTLCInMSat,
			MinHTLCOut:    defaultLitecoinMinHTLCOutMSat,
			BaseFee:       defaultLitecoinBaseFeeMSat,
			FeeRate:       defaultLitecoinFeeRate,
			TimeLockDelta: defaultLitecoinTimeLockDelta,
			Node:          "ltcd",
		},
		LtcdMode: &btcdConfig{
			Dir:     defaultLtcdDir,
			RPCHost: defaultRPCHost,
			RPCCert: defaultLtcdRPCCertFile,
		},
		LitecoindMode: &bitcoindConfig{
			Dir:     defaultLitecoindDir,
			RPCHost: defaultRPCHost,
		},
<<<<<<< HEAD
		Xsncoin: &chainConfig {
			MinHTLC:       defaultBitcoinMinHTLCMSat,
			BaseFee:       DefaultBitcoinBaseFeeMSat,
			FeeRate:       DefaultBitcoinFeeRate,
			TimeLockDelta: DefaultBitcoinTimeLockDelta,
			Node:          "xsnd",
			},
		XsndMode: &bitcoindConfig {
			Dir:     defaultBitcoindDir,
			RPCHost: defaultRPCHost,
		},
		LightWalletMode: &lightWalletConfig {
			Dir: defaultBitcoindDir,
			RPCHost: defaultRPCHost,
			UseWalletBackend: false,
		},
=======
		UnsafeDisconnect:   true,
>>>>>>> 77fde0f2
		MaxPendingChannels: DefaultMaxPendingChannels,
		NoSeedBackup:       defaultNoSeedBackup,
		MinBackoff:         defaultMinBackoff,
		MaxBackoff:         defaultMaxBackoff,
		SubRPCServers: &subRPCServerConfigs{
			SignRPC:   &signrpc.Config{},
			RouterRPC: routerrpc.DefaultConfig(),
		},
		Autopilot: &autoPilotConfig{
			MaxChannels:    5,
			Allocation:     0.6,
			MinChannelSize: int64(minChanFundingSize),
			MaxChannelSize: int64(MaxFundingAmount),
			MinConfs:       1,
			ConfTarget:     autopilot.DefaultConfTarget,
			Heuristic: map[string]float64{
				"preferential": 1.0,
			},
		},
		DualFunding: &dualFundingConfig{
			Active: false,
		},
		TrickleDelay:             defaultTrickleDelay,
		ChanStatusSampleInterval: defaultChanStatusSampleInterval,
		ChanEnableTimeout:        defaultChanEnableTimeout,
		ChanDisableTimeout:       defaultChanDisableTimeout,
		Alias:                    defaultAlias,
		Color:                    defaultColor,
		MinChanSize:              int64(minChanFundingSize),
		NumGraphSyncPeers:        defaultMinPeers,
		HistoricalSyncInterval:   discovery.DefaultHistoricalSyncInterval,
		Tor: &torConfig{
			SOCKS:   defaultTorSOCKS,
			DNS:     defaultTorDNS,
			Control: defaultTorControl,
		},
		net: &tor.ClearNet{},
		Workers: &lncfg.Workers{
			Read:  lncfg.DefaultReadWorkers,
			Write: lncfg.DefaultWriteWorkers,
			Sig:   lncfg.DefaultSigWorkers,
		},
		Caches: &lncfg.Caches{
			RejectCacheSize:  channeldb.DefaultRejectCacheSize,
			ChannelCacheSize: channeldb.DefaultChannelCacheSize,
		},
		Prometheus: lncfg.DefaultPrometheus(),
		Watchtower: &lncfg.Watchtower{
			TowerDir: defaultTowerDir,
		},
		MaxOutgoingCltvExpiry:   htlcswitch.DefaultMaxOutgoingCltvExpiry,
		MaxChannelFeeAllocation: htlcswitch.DefaultMaxLinkFeeAllocation,
	}

	// Pre-parse the command line options to pick up an alternative config
	// file.
	preCfg := defaultCfg
	if _, err := flags.Parse(&preCfg); err != nil {
		return nil, err
	}

	// Show the version and exit if the version flag was specified.
	appName := filepath.Base(os.Args[0])
	appName = strings.TrimSuffix(appName, filepath.Ext(appName))
	usageMessage := fmt.Sprintf("Use %s -h to show usage", appName)
	if preCfg.ShowVersion {
		fmt.Println(appName, "version", build.Version())
		os.Exit(0)
	}

	// If the config file path has not been modified by the user, then we'll
	// use the default config file path. However, if the user has modified
	// their lnddir, then we should assume they intend to use the config
	// file within it.
	configFileDir := cleanAndExpandPath(preCfg.LndDir)
	configFilePath := cleanAndExpandPath(preCfg.ConfigFile)
	if configFileDir != defaultLndDir {
		if configFilePath == defaultConfigFile {
			configFilePath = filepath.Join(
				configFileDir, defaultConfigFilename,
			)
		}
	}

	// Next, load any additional configuration options from the file.
	var configFileError error
	cfg := preCfg
	if err := flags.IniParse(configFilePath, &cfg); err != nil {
		// If it's a parsing related error, then we'll return
		// immediately, otherwise we can proceed as possibly the config
		// file doesn't exist which is OK.
		if _, ok := err.(*flags.IniError); ok {
			return nil, err
		}

		configFileError = err
	}

	// Finally, parse the remaining command line options again to ensure
	// they take precedence.
	if _, err := flags.Parse(&cfg); err != nil {
		return nil, err
	}

	// If the provided lnd directory is not the default, we'll modify the
	// path to all of the files and directories that will live within it.
	lndDir := cleanAndExpandPath(cfg.LndDir)
	if lndDir != defaultLndDir {
		cfg.DataDir = filepath.Join(lndDir, defaultDataDirname)
		cfg.TLSCertPath = filepath.Join(lndDir, defaultTLSCertFilename)
		cfg.TLSKeyPath = filepath.Join(lndDir, defaultTLSKeyFilename)
		cfg.LogDir = filepath.Join(lndDir, defaultLogDirname)

		// If the watchtower's directory is set to the default, i.e. the
		// user has not requested a different location, we'll move the
		// location to be relative to the specified lnd directory.
		if cfg.Watchtower.TowerDir == defaultTowerDir {
			cfg.Watchtower.TowerDir =
				filepath.Join(cfg.DataDir, defaultTowerSubDirname)
		}
	}

	// Create the lnd directory if it doesn't already exist.
	funcName := "loadConfig"
	if err := os.MkdirAll(lndDir, 0700); err != nil {
		// Show a nicer error message if it's because a symlink is
		// linked to a directory that does not exist (probably because
		// it's not mounted).
		if e, ok := err.(*os.PathError); ok && os.IsExist(err) {
			if link, lerr := os.Readlink(e.Path); lerr == nil {
				str := "is symlink %s -> %s mounted?"
				err = fmt.Errorf(str, e.Path, link)
			}
		}

		str := "%s: Failed to create lnd directory: %v"
		err := fmt.Errorf(str, funcName, err)
		fmt.Fprintln(os.Stderr, err)
		return nil, err
	}

	// As soon as we're done parsing configuration options, ensure all paths
	// to directories and files are cleaned and expanded before attempting
	// to use them later on.
	cfg.DataDir = cleanAndExpandPath(cfg.DataDir)
	cfg.TLSCertPath = cleanAndExpandPath(cfg.TLSCertPath)
	cfg.TLSKeyPath = cleanAndExpandPath(cfg.TLSKeyPath)
	cfg.AdminMacPath = cleanAndExpandPath(cfg.AdminMacPath)
	cfg.ReadMacPath = cleanAndExpandPath(cfg.ReadMacPath)
	cfg.InvoiceMacPath = cleanAndExpandPath(cfg.InvoiceMacPath)
	cfg.LogDir = cleanAndExpandPath(cfg.LogDir)
	cfg.BtcdMode.Dir = cleanAndExpandPath(cfg.BtcdMode.Dir)
	cfg.LtcdMode.Dir = cleanAndExpandPath(cfg.LtcdMode.Dir)
	cfg.BitcoindMode.Dir = cleanAndExpandPath(cfg.BitcoindMode.Dir)
	cfg.LitecoindMode.Dir = cleanAndExpandPath(cfg.LitecoindMode.Dir)
	cfg.XsndMode.Dir = cleanAndExpandPath(cfg.XsndMode.Dir)
	cfg.LightWalletMode.Dir = cleanAndExpandPath(cfg.LightWalletMode.Dir)
	cfg.Tor.PrivateKeyPath = cleanAndExpandPath(cfg.Tor.PrivateKeyPath)
	cfg.Watchtower.TowerDir = cleanAndExpandPath(cfg.Watchtower.TowerDir)

	// Ensure that the user didn't attempt to specify negative values for
	// any of the autopilot params.
	if cfg.Autopilot.MaxChannels < 0 {
		str := "%s: autopilot.maxchannels must be non-negative"
		err := fmt.Errorf(str, funcName)
		fmt.Fprintln(os.Stderr, err)
		return nil, err
	}
	if cfg.Autopilot.Allocation < 0 {
		str := "%s: autopilot.allocation must be non-negative"
		err := fmt.Errorf(str, funcName)
		fmt.Fprintln(os.Stderr, err)
		return nil, err
	}
	if cfg.Autopilot.MinChannelSize < 0 {
		str := "%s: autopilot.minchansize must be non-negative"
		err := fmt.Errorf(str, funcName)
		fmt.Fprintln(os.Stderr, err)
		return nil, err
	}
	if cfg.Autopilot.MaxChannelSize < 0 {
		str := "%s: autopilot.maxchansize must be non-negative"
		err := fmt.Errorf(str, funcName)
		fmt.Fprintln(os.Stderr, err)
		return nil, err
	}
	if cfg.Autopilot.MinConfs < 0 {
		str := "%s: autopilot.minconfs must be non-negative"
		err := fmt.Errorf(str, funcName)
		fmt.Fprintln(os.Stderr, err)
		return nil, err
	}
	if cfg.Autopilot.ConfTarget < 1 {
		str := "%s: autopilot.conftarget must be positive"
		err := fmt.Errorf(str, funcName)
		fmt.Fprintln(os.Stderr, err)
		return nil, err
	}

	// Ensure that the specified values for the min and max channel size
	// don't are within the bounds of the normal chan size constraints.
	if cfg.Autopilot.MinChannelSize < int64(minChanFundingSize) {
		cfg.Autopilot.MinChannelSize = int64(minChanFundingSize)
	}
	if cfg.Autopilot.MaxChannelSize > int64(MaxFundingAmount) {
		cfg.Autopilot.MaxChannelSize = int64(MaxFundingAmount)
	}

	if _, err := validateAtplCfg(cfg.Autopilot); err != nil {
		return nil, err
	}

	// Ensure a valid max channel fee allocation was set.
	if cfg.MaxChannelFeeAllocation <= 0 || cfg.MaxChannelFeeAllocation > 1 {
		return nil, fmt.Errorf("invalid max channel fee allocation: "+
			"%v, must be within (0, 1]",
			cfg.MaxChannelFeeAllocation)
	}

	// Validate the Tor config parameters.
	socks, err := lncfg.ParseAddressString(
		cfg.Tor.SOCKS, strconv.Itoa(defaultTorSOCKSPort),
		cfg.net.ResolveTCPAddr,
	)
	if err != nil {
		return nil, err
	}
	cfg.Tor.SOCKS = socks.String()

	// We'll only attempt to normalize and resolve the DNS host if it hasn't
	// changed, as it doesn't need to be done for the default.
	if cfg.Tor.DNS != defaultTorDNS {
		dns, err := lncfg.ParseAddressString(
			cfg.Tor.DNS, strconv.Itoa(defaultTorDNSPort),
			cfg.net.ResolveTCPAddr,
		)
		if err != nil {
			return nil, err
		}
		cfg.Tor.DNS = dns.String()
	}

	control, err := lncfg.ParseAddressString(
		cfg.Tor.Control, strconv.Itoa(defaultTorControlPort),
		cfg.net.ResolveTCPAddr,
	)
	if err != nil {
		return nil, err
	}
	cfg.Tor.Control = control.String()

	switch {
	case cfg.Tor.V2 && cfg.Tor.V3:
		return nil, errors.New("either tor.v2 or tor.v3 can be set, " +
			"but not both")
	case cfg.DisableListen && (cfg.Tor.V2 || cfg.Tor.V3):
		return nil, errors.New("listening must be enabled when " +
			"enabling inbound connections over Tor")
	}

	if cfg.Tor.PrivateKeyPath == "" {
		switch {
		case cfg.Tor.V2:
			cfg.Tor.PrivateKeyPath = filepath.Join(
				lndDir, defaultTorV2PrivateKeyFilename,
			)
		case cfg.Tor.V3:
			cfg.Tor.PrivateKeyPath = filepath.Join(
				lndDir, defaultTorV3PrivateKeyFilename,
			)
		}
	}

	// Set up the network-related functions that will be used throughout
	// the daemon. We use the standard Go "net" package functions by
	// default. If we should be proxying all traffic through Tor, then
	// we'll use the Tor proxy specific functions in order to avoid leaking
	// our real information.
	if cfg.Tor.Active {
		cfg.net = &tor.ProxyNet{
			SOCKS:           cfg.Tor.SOCKS,
			DNS:             cfg.Tor.DNS,
			StreamIsolation: cfg.Tor.StreamIsolation,
		}
	}

	if cfg.DisableListen && cfg.NAT {
		return nil, errors.New("NAT traversal cannot be used when " +
			"listening is disabled")
	}

	// Determine the active chain configuration and its parameters.
	switch {
	// At this moment, multiple active chains are not supported.
	case cfg.Litecoin.Active && cfg.Bitcoin.Active:
		str := "%s: Currently both Bitcoin and Litecoin cannot be " +
			"active together"
		return nil, fmt.Errorf(str, funcName)

	// Either Bitcoin must be active, or Litecoin must be active.
	// Otherwise, we don't know which chain we're on.
	case !cfg.Bitcoin.Active && !cfg.Litecoin.Active && !cfg.Xsncoin.Active:
		return nil, fmt.Errorf("%s: either bitcoin.active or "+
			"litecoin.active must be set to 1 (true)", funcName)

	case cfg.Litecoin.Active:
		if cfg.Litecoin.TimeLockDelta < minTimeLockDelta {
			return nil, fmt.Errorf("timelockdelta must be at least %v",
				minTimeLockDelta)
		}

		// Multiple networks can't be selected simultaneously.  Count
		// number of network flags passed; assign active network params
		// while we're at it.
		numNets := 0
		var ltcParams litecoinNetParams
		if cfg.Litecoin.MainNet && cfg.Litecoin.Node == "lightwallet"{
			numNets++
			ltcParams = ltcLightWalletParams
		}
		if cfg.Litecoin.MainNet && cfg.Litecoin.Node != "lightwallet"{
			numNets++
			ltcParams = litecoinMainNetParams
		}
		if cfg.Litecoin.TestNet3 {
			numNets++
			ltcParams = litecoinTestNetParams
		}
		if cfg.Litecoin.RegTest && cfg.Litecoin.Node != "lightwallet"{
			numNets++
			ltcParams = litecoinRegTestNetParams
		}
		if cfg.Litecoin.SimNet {
			numNets++
			ltcParams = litecoinSimNetParams
		}

		if numNets > 1 {
			str := "%s: The mainnet, testnet, and simnet params " +
				"can't be used together -- choose one of the " +
				"three"
			err := fmt.Errorf(str, funcName)
			return nil, err
		}

		// The target network must be provided, otherwise, we won't
		// know how to initialize the daemon.
		if numNets == 0 {
			str := "%s: either --litecoin.mainnet, or " +
				"litecoin.testnet must be specified"
			err := fmt.Errorf(str, funcName)
			return nil, err
		}

		// The litecoin chain is the current active chain. However
		// throughout the codebase we required chaincfg.Params. So as a
		// temporary hack, we'll mutate the default net params for
		// bitcoin with the litecoin specific information.
		applyLitecoinParams(&activeNetParams, &ltcParams)

		switch cfg.Litecoin.Node {
		case "ltcd":
			err := parseRPCParams(cfg.Litecoin, cfg.LtcdMode,
				litecoinChain, funcName)
			if err != nil {
				err := fmt.Errorf("unable to load RPC "+
					"credentials for ltcd: %v", err)
				return nil, err
			}
		case "litecoind":
			if cfg.Litecoin.SimNet {
				return nil, fmt.Errorf("%s: litecoind does not "+
					"support simnet", funcName)
			}
			err := parseRPCParams(cfg.Litecoin, cfg.LitecoindMode,
				litecoinChain, funcName)
			if err != nil {
				err := fmt.Errorf("unable to load RPC "+
					"credentials for litecoind: %v", err)
				return nil, err
			}
		case "lightwallet":
			if !cfg.Litecoin.MainNet && !cfg.Litecoin.RegTest {
				return nil, fmt.Errorf("%s: only litecoin mainnet "+
					"regtest currently supports lightWallet mode", funcName)
			}

			err := parseRPCParams(
				cfg.Litecoin, cfg.LightWalletMode, litecoinChain, funcName,
			)
			if err != nil {
				err := fmt.Errorf("unable to load RPC "+
					"credentials for bitcoin testnet: %v", err)
				return nil, err
			}
		default:
			str := "%s: only ltcd and litecoind mode supported for " +
				"litecoin at this time"
			return nil, fmt.Errorf(str, funcName)
		}

		cfg.Litecoin.ChainDir = filepath.Join(cfg.DataDir,
			defaultChainSubDirname,
			litecoinChain.String())

		// Finally we'll register the litecoin chain as our current
		// primary chain.
		registeredChains.RegisterPrimaryChain(litecoinChain)
		MaxFundingAmount = maxLtcFundingAmount
		MaxPaymentMSat = maxLtcPaymentMSat

	case cfg.Bitcoin.Active:
		// Multiple networks can't be selected simultaneously.  Count
		// number of network flags passed; assign active network params
		// while we're at it.
		numNets := 0
		if cfg.Bitcoin.MainNet && cfg.Bitcoin.Node == "lightwallet" {
			numNets++
			activeNetParams = btcLightWalletParams
		}
		if cfg.Bitcoin.MainNet && cfg.Bitcoin.Node != "lightwallet"{
			numNets++
			activeNetParams = bitcoinMainNetParams
		}
		if cfg.Bitcoin.TestNet3 {
			numNets++
			activeNetParams = bitcoinTestNetParams
		}
		if cfg.Bitcoin.RegTest && cfg.Bitcoin.Node == "lightwallet" {
			numNets++
			activeNetParams = btcLightWalletRegtestParams
		}
		if cfg.Bitcoin.RegTest && cfg.Bitcoin.Node != "lightwallet"{
			numNets++
			activeNetParams = bitcoinRegTestNetParams
		}
		if cfg.Bitcoin.SimNet {
			numNets++
			activeNetParams = bitcoinSimNetParams
		}
		if numNets > 1 {
			str := "%s: The mainnet, testnet, regtest, and " +
				"simnet params can't be used together -- " +
				"choose one of the four"
			err := fmt.Errorf(str, funcName)
			return nil, err
		}

		// The target network must be provided, otherwise, we won't
		// know how to initialize the daemon.
		if numNets == 0 {
			str := "%s: either --bitcoin.mainnet, or " +
				"bitcoin.testnet, bitcoin.simnet, or bitcoin.regtest " +
				"must be specified"
			err := fmt.Errorf(str, funcName)
			return nil, err
		}

<<<<<<< HEAD
		//if cfg.Bitcoin.Node == "neutrino" && cfg.Bitcoin.MainNet {
		//	str := "%s: neutrino isn't yet supported for " +
		//		"bitcoin's mainnet"
		//	err := fmt.Errorf(str, funcName)
		//	return nil, err
		//}

=======
>>>>>>> 77fde0f2
		if cfg.Bitcoin.TimeLockDelta < minTimeLockDelta {
			return nil, fmt.Errorf("timelockdelta must be at least %v",
				minTimeLockDelta)
		}

		switch cfg.Bitcoin.Node {
		case "btcd":
			err := parseRPCParams(
				cfg.Bitcoin, cfg.BtcdMode, bitcoinChain, funcName,
			)
			if err != nil {
				err := fmt.Errorf("unable to load RPC "+
					"credentials for btcd: %v", err)
				return nil, err
			}
		case "bitcoind":
			if cfg.Bitcoin.SimNet {
				return nil, fmt.Errorf("%s: bitcoind does not "+
					"support simnet", funcName)
			}

			err := parseRPCParams(
				cfg.Bitcoin, cfg.BitcoindMode, bitcoinChain, funcName,
			)
			if err != nil {
				err := fmt.Errorf("unable to load RPC "+
					"credentials for bitcoind: %v", err)
				return nil, err
			}
		case "neutrino":
			// No need to get RPC parameters.

		case "lightwallet":
			if !cfg.Bitcoin.MainNet && !cfg.Bitcoin.RegTest {
				return nil, fmt.Errorf("%s: only bitcoin mainnet "+
					"currently supports lightWallet mode", funcName)
			}

			err := parseRPCParams(
				cfg.Bitcoin, cfg.LightWalletMode, bitcoinChain, funcName,
			)
			if err != nil {
				err := fmt.Errorf("unable to load RPC "+
					"credentials for bitcoin testnet: %v", err)
				return nil, err
			}
		default:
			str := "%s: only btcd, bitcoind, and neutrino mode " +
				"supported for bitcoin at this time"
			return nil, fmt.Errorf(str, funcName)
		}

		cfg.Bitcoin.ChainDir = filepath.Join(cfg.DataDir,
			defaultChainSubDirname,
			bitcoinChain.String())

		// Finally we'll register the bitcoin chain as our current
		// primary chain.
		registeredChains.RegisterPrimaryChain(bitcoinChain)
	case cfg.Xsncoin.Active:
		// Multiple networks can't be selected simultaneously.  Count
		// number of network flags passed; assign active network params
		// while we're at it.
		numNets := 0
		var xsnParams xsncoinNetParams
		if cfg.Xsncoin.MainNet && cfg.Xsncoin.Node == "lightwallet" {
			numNets++
			xsnParams = xsnLightWalletParams
		}
		if cfg.Xsncoin.MainNet && cfg.Xsncoin.Node != "lightwallet"{
			numNets++
			xsnParams = xsnMainNetParams
		}
		if cfg.Xsncoin.TestNet3 {
			numNets++
			xsnParams = xsnTestNetParams
		}
		if cfg.Xsncoin.RegTest && cfg.Xsncoin.Node == "lightwallet" {
			numNets++
			xsnParams = xsnLightWalletRegtestParams
		}
		if cfg.Xsncoin.RegTest && cfg.Xsncoin.Node != "lightwallet"{
			numNets++
			xsnParams = xsnRegTestNetParams
		}

		if numNets > 1 {
			str := "%s: The mainnet, testnet, regtest, and " +
				"simnet params can't be used together -- " +
				"choose one of the four"
			err := fmt.Errorf(str, funcName)
			return nil, err
		}

		// The target network must be provided, otherwise, we won't
		// know how to initialize the daemon.
		if numNets == 0 {
			str := "%s: either --bitcoin.mainnet, or " +
				"bitcoin.testnet, bitcoin.simnet, or bitcoin.regtest " +
				"must be specified"
			err := fmt.Errorf(str, funcName)
			return nil, err
		}

		// The litecoin chain is the current active chain. However
		// throughout the codebase we required chaincfg.Params. So as a
		// temporary hack, we'll mutate the default net params for
		// bitcoin with the litecoin specific information.
		applyStakenetParams(&activeNetParams, &xsnParams)

		if cfg.Xsncoin.TimeLockDelta < minTimeLockDelta {
			return nil, fmt.Errorf("timelockdelta must be at least %v",
				minTimeLockDelta)
		}

		switch cfg.Xsncoin.Node {
		case "xsnd":
			if cfg.Xsncoin.SimNet {
				return nil, fmt.Errorf("%s: xsncoin does not "+
					"support simnet", funcName)
			}

			err := parseRPCParams(
				cfg.Xsncoin, cfg.XsndMode, xsncoinChain, funcName,
			)
			if err != nil {
				err := fmt.Errorf("unable to load RPC "+
					"credentials for xsnd: %v", err)
				return nil, err
			}

		case "lightwallet":
			if !cfg.Xsncoin.MainNet && !cfg.Xsncoin.RegTest {
				return nil, fmt.Errorf("%s: only xsncoin mainnet and regtest "+
					"currently supports lightWallet mode", funcName)
			}

			err := parseRPCParams(
				cfg.Xsncoin, cfg.LightWalletMode, xsncoinChain, funcName,
			)
			if err != nil {
				err := fmt.Errorf("unable to load RPC "+
					"credentials for xsncoin lw mode: %v", err)
				return nil, err
			}

		default:
			str := "%s: only xsnd and lightwallet mode " +
				"supported for xsncoin at this time"
			return nil, fmt.Errorf(str, funcName)
		}

		cfg.Xsncoin.ChainDir = filepath.Join(cfg.DataDir,
			defaultChainSubDirname,
			xsncoinChain.String())

		// Finally we'll register the bitcoin chain as our current
		// primary chain.
		registeredChains.RegisterPrimaryChain(xsncoinChain)
		MaxFundingAmount = maxXsnFundingAmount
		MaxPaymentMSat = maxXsnPaymentMSat
	}

	// Ensure that the user didn't attempt to specify negative values for
	// any of the autopilot params.
	if cfg.Autopilot.MaxChannels < 0 {
		str := "%s: autopilot.maxchannels must be non-negative"
		err := fmt.Errorf(str, funcName)
		fmt.Fprintln(os.Stderr, err)
		return nil, err
	}
	if cfg.Autopilot.Allocation < 0 {
		str := "%s: autopilot.allocation must be non-negative"
		err := fmt.Errorf(str, funcName)
		fmt.Fprintln(os.Stderr, err)
		return nil, err
	}
	if cfg.Autopilot.MinChannelSize < 0 {
		str := "%s: autopilot.minchansize must be non-negative"
		err := fmt.Errorf(str, funcName)
		fmt.Fprintln(os.Stderr, err)
		return nil, err
	}
	if cfg.Autopilot.MaxChannelSize < 0 {
		str := "%s: autopilot.maxchansize must be non-negative"
		err := fmt.Errorf(str, funcName)
		fmt.Fprintln(os.Stderr, err)
		return nil, err
	}

	// Ensure that the specified values for the min and max channel size
	// don't are within the bounds of the normal chan size constraints.
	if cfg.Autopilot.MinChannelSize < int64(minChanFundingSize) {
		cfg.Autopilot.MinChannelSize = int64(minChanFundingSize)
	}
	if cfg.Autopilot.MaxChannelSize > int64(MaxFundingAmount) {
		cfg.Autopilot.MaxChannelSize = int64(MaxFundingAmount)
	}

	// Validate profile port number.
	if cfg.Profile != "" {
		profilePort, err := strconv.Atoi(cfg.Profile)
		if err != nil || profilePort < 1024 || profilePort > 65535 {
			str := "%s: The profile port must be between 1024 and 65535"
			err := fmt.Errorf(str, funcName)
			fmt.Fprintln(os.Stderr, err)
			fmt.Fprintln(os.Stderr, usageMessage)
			return nil, err
		}
	}

	// We'll now construct the network directory which will be where we
	// store all the data specific to this chain/network.
	networkDir = filepath.Join(
		cfg.DataDir, defaultChainSubDirname,
		registeredChains.PrimaryChain().String(),
		normalizeNetwork(activeNetParams.Name),
	)

	// If a custom macaroon directory wasn't specified and the data
	// directory has changed from the default path, then we'll also update
	// the path for the macaroons to be generated.
	if cfg.AdminMacPath == "" {
		cfg.AdminMacPath = filepath.Join(
			networkDir, defaultAdminMacFilename,
		)
	}
	if cfg.ReadMacPath == "" {
		cfg.ReadMacPath = filepath.Join(
			networkDir, defaultReadMacFilename,
		)
	}
	if cfg.InvoiceMacPath == "" {
		cfg.InvoiceMacPath = filepath.Join(
			networkDir, defaultInvoiceMacFilename,
		)
	}

	// Similarly, if a custom back up file path wasn't specified, then
	// we'll update the file location to match our set network directory.
	if cfg.BackupFilePath == "" {
		cfg.BackupFilePath = filepath.Join(
			networkDir, chanbackup.DefaultBackupFileName,
		)
	}

	// Append the network type to the log directory so it is "namespaced"
	// per network in the same fashion as the data directory.
	cfg.LogDir = filepath.Join(cfg.LogDir,
		registeredChains.PrimaryChain().String(),
		normalizeNetwork(activeNetParams.Name))

	// Special show command to list supported subsystems and exit.
	if cfg.DebugLevel == "show" {
		fmt.Println("Supported subsystems",
			logWriter.SupportedSubsystems())
		os.Exit(0)
	}

	// Initialize logging at the default logging level.
	err = logWriter.InitLogRotator(
		filepath.Join(cfg.LogDir, defaultLogFilename),
		cfg.MaxLogFileSize, cfg.MaxLogFiles,
	)
	if err != nil {
		str := "%s: log rotation setup failed: %v"
		err = fmt.Errorf(str, funcName, err.Error())
		fmt.Fprintln(os.Stderr, err)
		return nil, err
	}

	// Parse, validate, and set debug log level(s).
	err = build.ParseAndSetDebugLevels(cfg.DebugLevel, logWriter)
	if err != nil {
		err = fmt.Errorf("%s: %v", funcName, err.Error())
		fmt.Fprintln(os.Stderr, err)
		fmt.Fprintln(os.Stderr, usageMessage)
		return nil, err
	}

	// At least one RPCListener is required. So listen on localhost per
	// default.
	if len(cfg.RawRPCListeners) == 0 {
		addr := fmt.Sprintf("localhost:%d", defaultRPCPort)
		cfg.RawRPCListeners = append(cfg.RawRPCListeners, addr)
	}

	// Listen on localhost if no REST listeners were specified.
	if len(cfg.RawRESTListeners) == 0 {
		addr := fmt.Sprintf("localhost:%d", defaultRESTPort)
		cfg.RawRESTListeners = append(cfg.RawRESTListeners, addr)
	}

	// Listen on the default interface/port if no listeners were specified.
	// An empty address string means default interface/address, which on
	// most unix systems is the same as 0.0.0.0. If Tor is active, we
	// default to only listening on localhost for hidden service
	// connections.
	if len(cfg.RawListeners) == 0 {
		addr := fmt.Sprintf(":%d", defaultPeerPort)
		if cfg.Tor.Active {
			addr = fmt.Sprintf("localhost:%d", defaultPeerPort)
		}
		cfg.RawListeners = append(cfg.RawListeners, addr)
	}

	// Add default port to all RPC listener addresses if needed and remove
	// duplicate addresses.
	cfg.RPCListeners, err = lncfg.NormalizeAddresses(
		cfg.RawRPCListeners, strconv.Itoa(defaultRPCPort),
		cfg.net.ResolveTCPAddr,
	)
	if err != nil {
		return nil, err
	}

	// Add default port to all REST listener addresses if needed and remove
	// duplicate addresses.
	cfg.RESTListeners, err = lncfg.NormalizeAddresses(
		cfg.RawRESTListeners, strconv.Itoa(defaultRESTPort),
		cfg.net.ResolveTCPAddr,
	)
	if err != nil {
		return nil, err
	}

	// For each of the RPC listeners (REST+gRPC), we'll ensure that users
	// have specified a safe combo for authentication. If not, we'll bail
	// out with an error.
	err = lncfg.EnforceSafeAuthentication(
		cfg.RPCListeners, !cfg.NoMacaroons,
	)
	if err != nil {
		return nil, err
	}

	if cfg.DisableRest {
		ltndLog.Infof("REST API is disabled!")
		cfg.RESTListeners = nil
	} else {
		err = lncfg.EnforceSafeAuthentication(
			cfg.RESTListeners, !cfg.NoMacaroons,
		)
		if err != nil {
			return nil, err
		}
	}

	// Remove the listening addresses specified if listening is disabled.
	if cfg.DisableListen {
		ltndLog.Infof("Listening on the p2p interface is disabled!")
		cfg.Listeners = nil
		cfg.ExternalIPs = nil
	} else {

		// Add default port to all listener addresses if needed and remove
		// duplicate addresses.
		cfg.Listeners, err = lncfg.NormalizeAddresses(
			cfg.RawListeners, strconv.Itoa(defaultPeerPort),
			cfg.net.ResolveTCPAddr,
		)
		if err != nil {
			return nil, err
		}

		// Add default port to all external IP addresses if needed and remove
		// duplicate addresses.
		cfg.ExternalIPs, err = lncfg.NormalizeAddresses(
			cfg.RawExternalIPs, strconv.Itoa(defaultPeerPort),
			cfg.net.ResolveTCPAddr,
		)
		if err != nil {
			return nil, err
		}

		// For the p2p port it makes no sense to listen to an Unix socket.
		// Also, we would need to refactor the brontide listener to support
		// that.
		for _, p2pListener := range cfg.Listeners {
			if lncfg.IsUnix(p2pListener) {
				err := fmt.Errorf("unix socket addresses cannot be "+
					"used for the p2p connection listener: %s",
					p2pListener)
				return nil, err
			}
		}
	}

	// Ensure that the specified minimum backoff is below or equal to the
	// maximum backoff.
	if cfg.MinBackoff > cfg.MaxBackoff {
		return nil, fmt.Errorf("maxbackoff must be greater than " +
			"minbackoff")
	}

	// Validate the subconfigs for workers, caches, and the tower client.
	err = lncfg.Validate(
		cfg.Workers,
		cfg.Caches,
		cfg.WtClient,
	)
	if err != nil {
		return nil, err
	}

	// Finally, ensure that the user's color is correctly formatted,
	// otherwise the server will not be able to start after the unlocking
	// the wallet.
	_, err = parseHexColor(cfg.Color)
	if err != nil {
		return nil, fmt.Errorf("Unable to parse node color: %v", err)
	}

	// Warn about missing config file only after all other configuration is
	// done.  This prevents the warning on help messages and invalid
	// options.  Note this should go directly before the return.
	if configFileError != nil {
		ltndLog.Warnf("%v", configFileError)
	}

	return &cfg, nil
}

// cleanAndExpandPath expands environment variables and leading ~ in the
// passed path, cleans the result, and returns it.
// This function is taken from https://github.com/btcsuite/btcd
func cleanAndExpandPath(path string) string {
	if path == "" {
		return ""
	}

	// Expand initial ~ to OS specific home directory.
	if strings.HasPrefix(path, "~") {
		var homeDir string
		user, err := user.Current()
		if err == nil {
			homeDir = user.HomeDir
		} else {
			homeDir = os.Getenv("HOME")
		}

		path = strings.Replace(path, "~", homeDir, 1)
	}

	// NOTE: The os.ExpandEnv doesn't work with Windows-style %VARIABLE%,
	// but the variables can still be expanded via POSIX-style $VARIABLE.
	return filepath.Clean(os.ExpandEnv(path))
}

func parseRPCParams(cConfig *chainConfig, nodeConfig interface{}, net chainCode,
	funcName string) error {

	// First, we'll check our node config to make sure the RPC parameters
	// were set correctly. We'll also determine the path to the conf file
	// depending on the backend node.
	var daemonName, confDir, confFile string
	switch conf := nodeConfig.(type) {
	case *btcdConfig:
		// If both RPCUser and RPCPass are set, we assume those
		// credentials are good to use.
		if conf.RPCUser != "" && conf.RPCPass != "" {
			return nil
		}

		// Get the daemon name for displaying proper errors.
		switch net {
		case bitcoinChain:
			daemonName = "btcd"
			confDir = conf.Dir
			confFile = "btcd"
		case litecoinChain:
			daemonName = "ltcd"
			confDir = conf.Dir
			confFile = "ltcd"
		}

		// If only ONE of RPCUser or RPCPass is set, we assume the
		// user did that unintentionally.
		if conf.RPCUser != "" || conf.RPCPass != "" {
			return fmt.Errorf("please set both or neither of "+
				"%[1]v.rpcuser, %[1]v.rpcpass", daemonName)
		}

	case *bitcoindConfig:
		// Ensure that if the ZMQ options are set, that they are not
		// equal.
		if conf.ZMQPubRawBlock != "" && conf.ZMQPubRawTx != "" {
			err := checkZMQOptions(
				conf.ZMQPubRawBlock, conf.ZMQPubRawTx,
			)
			if err != nil {
				return err
			}
		}

		// If all of RPCUser, RPCPass, ZMQBlockHost, and ZMQTxHost are
		// set, we assume those parameters are good to use.
		if conf.RPCUser != "" && conf.RPCPass != "" &&
			conf.ZMQPubRawBlock != "" && conf.ZMQPubRawTx != "" {
			return nil
		}

		// Get the daemon name for displaying proper errors.
		switch net {
		case bitcoinChain:
			daemonName = "bitcoind"
			confDir = conf.Dir
			confFile = "bitcoin"
		case litecoinChain:
			daemonName = "litecoind"
			confDir = conf.Dir
			confFile = "litecoin"
		case xsncoinChain:
			confDir = conf.Dir
			confFile = "bitcoin"
		}

		// If not all of the parameters are set, we'll assume the user
		// did this unintentionally.
		if conf.RPCUser != "" || conf.RPCPass != "" ||
			conf.ZMQPubRawBlock != "" || conf.ZMQPubRawTx != "" {

			return fmt.Errorf("please set all or none of "+
				"%[1]v.rpcuser, %[1]v.rpcpass, "+
				"%[1]v.zmqpubrawblock, %[1]v.zmqpubrawtx",
				daemonName)
		}
	}

	// If we're in simnet mode, then the running btcd instance won't read
	// the RPC credentials from the configuration. So if lnd wasn't
	// specified the parameters, then we won't be able to start.
	if cConfig.SimNet {
		str := "%v: rpcuser and rpcpass must be set to your btcd " +
			"node's RPC parameters for simnet mode"
		return fmt.Errorf(str, funcName)
	}

	fmt.Println("Attempting automatic RPC configuration to " + daemonName)

	confFile = filepath.Join(confDir, fmt.Sprintf("%v.conf", confFile))
	switch cConfig.Node {
	case "btcd", "ltcd":
		nConf := nodeConfig.(*btcdConfig)
		rpcUser, rpcPass, err := extractBtcdRPCParams(confFile)
		if err != nil {
			return fmt.Errorf("unable to extract RPC credentials:"+
				" %v, cannot start w/o RPC connection",
				err)
		}
		nConf.RPCUser, nConf.RPCPass = rpcUser, rpcPass
	case "bitcoind", "litecoind", "xsnd":
		nConf := nodeConfig.(*bitcoindConfig)
		rpcUser, rpcPass, zmqBlockHost, zmqTxHost, err :=
			extractBitcoindRPCParams(confFile)
		if err != nil {
			return fmt.Errorf("unable to extract RPC credentials:"+
				" %v, cannot start w/o RPC connection",
				err)
		}
		nConf.RPCUser, nConf.RPCPass = rpcUser, rpcPass
		nConf.ZMQPubRawBlock, nConf.ZMQPubRawTx = zmqBlockHost, zmqTxHost
	}

	fmt.Printf("Automatically obtained %v's RPC credentials\n", daemonName)
	return nil
}

// extractBtcdRPCParams attempts to extract the RPC credentials for an existing
// btcd instance. The passed path is expected to be the location of btcd's
// application data directory on the target system.
func extractBtcdRPCParams(btcdConfigPath string) (string, string, error) {
	// First, we'll open up the btcd configuration file found at the target
	// destination.
	btcdConfigFile, err := os.Open(btcdConfigPath)
	if err != nil {
		return "", "", err
	}
	defer btcdConfigFile.Close()

	// With the file open extract the contents of the configuration file so
	// we can attempt to locate the RPC credentials.
	configContents, err := ioutil.ReadAll(btcdConfigFile)
	if err != nil {
		return "", "", err
	}

	// Attempt to locate the RPC user using a regular expression. If we
	// don't have a match for our regular expression then we'll exit with
	// an error.
	rpcUserRegexp, err := regexp.Compile(`(?m)^\s*rpcuser\s*=\s*([^\s]+)`)
	if err != nil {
		return "", "", err
	}
	userSubmatches := rpcUserRegexp.FindSubmatch(configContents)
	if userSubmatches == nil {
		return "", "", fmt.Errorf("unable to find rpcuser in config")
	}

	// Similarly, we'll use another regular expression to find the set
	// rpcpass (if any). If we can't find the pass, then we'll exit with an
	// error.
	rpcPassRegexp, err := regexp.Compile(`(?m)^\s*rpcpass\s*=\s*([^\s]+)`)
	if err != nil {
		return "", "", err
	}
	passSubmatches := rpcPassRegexp.FindSubmatch(configContents)
	if passSubmatches == nil {
		return "", "", fmt.Errorf("unable to find rpcuser in config")
	}

	return string(userSubmatches[1]), string(passSubmatches[1]), nil
}

// extractBitcoindParams attempts to extract the RPC credentials for an
// existing bitcoind node instance. The passed path is expected to be the
// location of bitcoind's bitcoin.conf on the target system. The routine looks
// for a cookie first, optionally following the datadir configuration option in
// the bitcoin.conf. If it doesn't find one, it looks for rpcuser/rpcpassword.
func extractBitcoindRPCParams(bitcoindConfigPath string) (string, string, string, string, error) {
	// First, we'll open up the bitcoind configuration file found at the
	// target destination.
	bitcoindConfigFile, err := os.Open(bitcoindConfigPath)
	if err != nil {
		return "", "", "", "", err
	}
	defer bitcoindConfigFile.Close()

	// With the file open extract the contents of the configuration file so
	// we can attempt to locate the RPC credentials.
	configContents, err := ioutil.ReadAll(bitcoindConfigFile)
	if err != nil {
		return "", "", "", "", err
	}

	// First, we'll look for the ZMQ hosts providing raw block and raw
	// transaction notifications.
	zmqBlockHostRE, err := regexp.Compile(
		`(?m)^\s*zmqpubrawblock\s*=\s*([^\s]+)`,
	)
	if err != nil {
		return "", "", "", "", err
	}
	zmqBlockHostSubmatches := zmqBlockHostRE.FindSubmatch(configContents)
	if len(zmqBlockHostSubmatches) < 2 {
		return "", "", "", "", fmt.Errorf("unable to find " +
			"zmqpubrawblock in config")
	}
	zmqTxHostRE, err := regexp.Compile(`(?m)^\s*zmqpubrawtx\s*=\s*([^\s]+)`)
	if err != nil {
		return "", "", "", "", err
	}
	zmqTxHostSubmatches := zmqTxHostRE.FindSubmatch(configContents)
	if len(zmqTxHostSubmatches) < 2 {
		return "", "", "", "", errors.New("unable to find zmqpubrawtx " +
			"in config")
	}
	zmqBlockHost := string(zmqBlockHostSubmatches[1])
	zmqTxHost := string(zmqTxHostSubmatches[1])
	if err := checkZMQOptions(zmqBlockHost, zmqTxHost); err != nil {
		return "", "", "", "", err
	}

	// Next, we'll try to find an auth cookie. We need to detect the chain
	// by seeing if one is specified in the configuration file.
	dataDir := path.Dir(bitcoindConfigPath)
	dataDirRE, err := regexp.Compile(`(?m)^\s*datadir\s*=\s*([^\s]+)`)
	if err != nil {
		return "", "", "", "", err
	}
	dataDirSubmatches := dataDirRE.FindSubmatch(configContents)
	if dataDirSubmatches != nil {
		dataDir = string(dataDirSubmatches[1])
	}

	chainDir := "/"
	switch activeNetParams.Params.Name {
	case "testnet3":
		chainDir = "/testnet3/"
	case "testnet4":
		chainDir = "/testnet4/"
	case "regtest":
		chainDir = "/regtest/"
	}

	cookie, err := ioutil.ReadFile(dataDir + chainDir + ".cookie")
	if err == nil {
		splitCookie := strings.Split(string(cookie), ":")
		if len(splitCookie) == 2 {
			return splitCookie[0], splitCookie[1], zmqBlockHost,
				zmqTxHost, nil
		}
	}

	// We didn't find a cookie, so we attempt to locate the RPC user using
	// a regular expression. If we  don't have a match for our regular
	// expression then we'll exit with an error.
	rpcUserRegexp, err := regexp.Compile(`(?m)^\s*rpcuser\s*=\s*([^\s]+)`)
	if err != nil {
		return "", "", "", "", err
	}
	userSubmatches := rpcUserRegexp.FindSubmatch(configContents)
	if userSubmatches == nil {
		return "", "", "", "", fmt.Errorf("unable to find rpcuser in " +
			"config")
	}

	// Similarly, we'll use another regular expression to find the set
	// rpcpass (if any). If we can't find the pass, then we'll exit with an
	// error.
	rpcPassRegexp, err := regexp.Compile(`(?m)^\s*rpcpassword\s*=\s*([^\s]+)`)
	if err != nil {
		return "", "", "", "", err
	}
	passSubmatches := rpcPassRegexp.FindSubmatch(configContents)
	if passSubmatches == nil {
		return "", "", "", "", fmt.Errorf("unable to find rpcpassword " +
			"in config")
	}

	return string(userSubmatches[1]), string(passSubmatches[1]),
		zmqBlockHost, zmqTxHost, nil
}

// checkZMQOptions ensures that the provided addresses to use as the hosts for
// ZMQ rawblock and rawtx notifications are different.
func checkZMQOptions(zmqBlockHost, zmqTxHost string) error {
	if zmqBlockHost == zmqTxHost {
		return errors.New("zmqpubrawblock and zmqpubrawtx must be set " +
			"to different addresses")
	}

	return nil
}

// normalizeNetwork returns the common name of a network type used to create
// file paths. This allows differently versioned networks to use the same path.
func normalizeNetwork(network string) string {
	if strings.HasPrefix(network, "testnet") {
		return "testnet"
	}

	return network
}<|MERGE_RESOLUTION|>--- conflicted
+++ resolved
@@ -412,7 +412,6 @@
 			Dir:     defaultLitecoindDir,
 			RPCHost: defaultRPCHost,
 		},
-<<<<<<< HEAD
 		Xsncoin: &chainConfig {
 			MinHTLC:       defaultBitcoinMinHTLCMSat,
 			BaseFee:       DefaultBitcoinBaseFeeMSat,
@@ -429,9 +428,7 @@
 			RPCHost: defaultRPCHost,
 			UseWalletBackend: false,
 		},
-=======
 		UnsafeDisconnect:   true,
->>>>>>> 77fde0f2
 		MaxPendingChannels: DefaultMaxPendingChannels,
 		NoSeedBackup:       defaultNoSeedBackup,
 		MinBackoff:         defaultMinBackoff,
@@ -890,7 +887,6 @@
 			return nil, err
 		}
 
-<<<<<<< HEAD
 		//if cfg.Bitcoin.Node == "neutrino" && cfg.Bitcoin.MainNet {
 		//	str := "%s: neutrino isn't yet supported for " +
 		//		"bitcoin's mainnet"
@@ -898,8 +894,6 @@
 		//	return nil, err
 		//}
 
-=======
->>>>>>> 77fde0f2
 		if cfg.Bitcoin.TimeLockDelta < minTimeLockDelta {
 			return nil, fmt.Errorf("timelockdelta must be at least %v",
 				minTimeLockDelta)

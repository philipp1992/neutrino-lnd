--- conflicted
+++ resolved
@@ -1528,14 +1528,8 @@
 		// configure the set of active bootstrappers, and launch a
 		// dedicated goroutine to maintain a set of persistent
 		// connections.
-<<<<<<< HEAD
 		if !cfg.NoNetBootstrap && !(cfg.Bitcoin.SimNet || cfg.Litecoin.SimNet) &&
 			!(cfg.Bitcoin.RegTest || cfg.Litecoin.RegTest || cfg.Xsncoin.RegTest) {
-=======
-		if !s.cfg.NoNetBootstrap &&
-			!(s.cfg.Bitcoin.SimNet || s.cfg.Litecoin.SimNet) &&
-			!(s.cfg.Bitcoin.RegTest || s.cfg.Litecoin.RegTest) {
->>>>>>> 8668248d
 
 			bootstrappers, err := initNetworkBootstrappers(s)
 			if err != nil {

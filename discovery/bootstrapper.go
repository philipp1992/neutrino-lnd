--- conflicted
+++ resolved
@@ -304,15 +304,10 @@
 // used as a fallback for manual TCP resolution in the case of an error
 // receiving the UDP response. The second host should return a single A record
 // with the IP address of the authoritative name server.
-<<<<<<< HEAD
-func NewDNSSeedBootstrapper(seeds [][3]string, net tor.Net) NetworkPeerBootstrapper {
-	return &DNSSeedBootstrapper{dnsSeeds: seeds, net: net}
-=======
 func NewDNSSeedBootstrapper(
-	seeds [][2]string, net tor.Net,
+	seeds [][3]string, net tor.Net,
 	timeout time.Duration) NetworkPeerBootstrapper {
 	return &DNSSeedBootstrapper{dnsSeeds: seeds, net: net, timeout: timeout}
->>>>>>> f98c7431
 }
 
 // fallBackSRVLookup attempts to manually query for SRV records we need to
